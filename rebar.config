--- conflicted
+++ resolved
@@ -29,34 +29,20 @@
                   ]}.
 
 {deps, [
-<<<<<<< HEAD
         {sidejob, ".*", {git, "https://github.com/basho/sidejob.git", {tag, "2.0.1"}}},
         {erlang_js, ".*", {git, "https://github.com/basho/erlang_js.git", {tag, "1.3.0"}}},
-        {bitcask, ".*", {git, "https://github.com/basho/bitcask.git", {tag, "2.0.6"}}},
+        {bitcask, ".*", {git, "https://github.com/basho/bitcask.git", {tag, "2.0.8"}}},
         {eper, ".*", {git, "https://github.com/basho/eper.git", {tag, "0.78"}}},
         {sext, ".*", {git, "https://github.com/basho/sext.git", {tag, "1.1p3"}}},
-        {riak_pipe, ".*", {git, "https://github.com/basho/riak_pipe.git", {branch, "develop"}}},
-        {riak_dt, ".*", {git, "https://github.com/basho/riak_dt.git", {branch, "develop"}}},
-        {eunit_formatters, ".*", {git, "https://github.com/basho/eunit_formatters", {tag, "0.1.2"}}},
-        {riak_api, ".*", {git, "https://github.com/basho/riak_api.git", {branch, "develop"}}},
+        {riak_pipe, ".*", {git, "https://github.com/basho/riak_pipe.git", {tag, "2.1.5"}}},
+        {riak_dt, ".*", {git, "https://github.com/basho/riak_dt.git", {tag, "2.1.3"}}},
+        {eunit_formatters, ".*", {git, "https://github.com/seancribbs/eunit_formatters", {tag, "0.1.2"}}},
+        {riak_api, ".*", {git, "https://github.com/basho/riak_api.git", {tag, "2.1.6"}}},
         {hyper, ".*", {git, "https://github.com/basho/hyper", {tag, "1.0.0"}}},
-        {clique, ".*", {git, "https://github.com/basho/clique.git", {tag, "0.3.7"}}},
-        {chronos, ".*", {git, "https://github.com/basho/chronos.git", {tag, "0.1.4-basho1"}}}
+        {clique, ".*", {git, "https://github.com/basho/clique.git", {tag, "0.3.9"}}},
+        {chronos, ".*", {git, "https://github.com/basho/chronos.git", {tag, "0.5.1"}}}
        ]}.
 
 {proto_opts, [
 	{src_dirs, ["use-protogen-makefile-target-instead!"]}
-]}.
-=======
-        {sidejob, ".*", {git, "git://github.com/basho/sidejob.git", {tag, "2.0.1"}}},
-        {erlang_js, ".*", {git, "git://github.com/basho/erlang_js.git", {tag, "1.3.0"}}},
-        {bitcask, ".*", {git, "git://github.com/basho/bitcask.git", {tag, "2.0.8"}}},
-        {eper, ".*", {git, "git://github.com/basho/eper.git", {tag, "0.78"}}},
-        {sext, ".*", {git, "git://github.com/basho/sext.git", {tag, "1.1p3"}}},
-        {riak_pipe, ".*", {git, "git://github.com/basho/riak_pipe.git", {tag, "2.1.5"}}},
-        {riak_dt, ".*", {git, "git://github.com/basho/riak_dt.git", {tag, "2.1.3"}}},
-        {eunit_formatters, ".*", {git, "git://github.com/seancribbs/eunit_formatters", {tag, "0.1.2"}}},
-        {riak_api, ".*", {git, "git://github.com/basho/riak_api.git", {tag, "2.1.6"}}},
-        {hyper, ".*", {git, "git://github.com/basho/hyper", {tag, "1.0.0"}}}
-       ]}.
->>>>>>> bd8e312f
+]}.