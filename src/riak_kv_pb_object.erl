%% -------------------------------------------------------------------
%%
%% riak_kv_pb_object: Expose KV functionality to Protocol Buffers
%%
%% Copyright (c) 2012-2013 Basho Technologies, Inc.  All Rights Reserved.
%%
%% This file is provided to you under the Apache License,
%% Version 2.0 (the "License"); you may not use this file
%% except in compliance with the License.  You may obtain
%% a copy of the License at
%%
%%   http://www.apache.org/licenses/LICENSE-2.0
%%
%% Unless required by applicable law or agreed to in writing,
%% software distributed under the License is distributed on an
%% "AS IS" BASIS, WITHOUT WARRANTIES OR CONDITIONS OF ANY
%% KIND, either express or implied.  See the License for the
%% specific language governing permissions and limitations
%% under the License.
%%
%% -------------------------------------------------------------------

%% @doc <p>The Object/Key PB service for Riak KV. This covers the
%% following request messages in the original protocol:</p>
%%
%% <pre>
%%  3 - RpbGetClientIdReq
%%  5 - RpbSetClientIdReq
%%  9 - RpbGetReq
%% 11 - RpbPutReq
%% 13 - RpbDelReq
%% </pre>
%%
%% <p>This service produces the following responses:</p>
%%
%% <pre>
%%  4 - RpbGetClientIdResp
%%  6 - RpbSetClientIdResp
%% 10 - RpbGetResp
%% 12 - RpbPutResp - 0 length
%% 14 - RpbDelResp
%% </pre>
%%
%% <p>The semantics are unchanged from their original
%% implementations.</p>
%% @end

-module(riak_kv_pb_object).

-include_lib("riak_pb/include/riak_kv_pb.hrl").
-include_lib("riak_pb/include/riak_pb_kv_codec.hrl").

-ifdef(TEST).
-compile([export_all]).
-include_lib("eunit/include/eunit.hrl").
-endif.

-behaviour(riak_api_pb_service).

-export([init/0,
         decode/2,
         encode/1,
         process/2,
         process_stream/3]).

-import(riak_pb_kv_codec, [decode_quorum/1]).

-record(state, {client,    % local client
                req,       % current request (for multi-message requests like list keys)
                req_ctx,   % context to go along with request (partial results, request ids etc)
                client_id = <<0,0,0,0>> }). % emulate legacy API when vnode_vclocks is true

%% @doc init/0 callback. Returns the service internal start
%% state.
-spec init() -> any().
init() ->
    {ok, C} = riak:local_client(),
    #state{client=C}.

%% @doc decode/2 callback. Decodes an incoming message.
decode(Code, Bin) ->
    Msg = riak_pb_codec:decode(Code, Bin),
    case Msg of
        #rpbgetreq{} ->
            {ok, Msg, {"riak_kv.get", bucket_type(Msg#rpbgetreq.type,
                                                        Msg#rpbgetreq.bucket)}};
        #rpbputreq{} ->
            {ok, Msg, {"riak_kv.put", bucket_type(Msg#rpbputreq.type,
                                                        Msg#rpbputreq.bucket)}};
        #rpbdelreq{} ->
            {ok, Msg, {"riak_kv.delete", bucket_type(Msg#rpbdelreq.type,
                                                           Msg#rpbdelreq.bucket)}};
        _ ->
            {ok, Msg}
    end.

%% @doc encode/1 callback. Encodes an outgoing response message.
encode(Message) ->
    {ok, riak_pb_codec:encode(Message)}.

%% @doc process/2 callback. Handles an incoming request message.
process(rpbgetclientidreq, #state{client=C, client_id=CID} = State) ->
    ClientId = case riak_core_capability:get({riak_kv, vnode_vclocks}) of
                   true -> CID;
                   false -> C:get_client_id()
               end,
    Resp = #rpbgetclientidresp{client_id = ClientId},
    {reply, Resp, State};

process(#rpbsetclientidreq{client_id = ClientId}, State) ->
    NewState = case riak_core_capability:get({riak_kv, vnode_vclocks}) of
                   true -> State#state{client_id=ClientId};
                   false ->
                       {ok, C} = riak:local_client(ClientId),
                       State#state{client = C}
               end,
    {reply, rpbsetclientidresp, NewState};

process(#rpbgetreq{bucket = <<>>}, State) ->
    {error, "Bucket cannot be zero-length", State};
process(#rpbgetreq{key = <<>>}, State) ->
    {error, "Key cannot be zero-length", State};
process(#rpbgetreq{type = <<>>}, State) ->
    {error, "Type cannot be zero-length", State};
process(#rpbgetreq{bucket=B0, type=T, key=K, r=R0, pr=PR0, notfound_ok=NFOk,
                   basic_quorum=BQ, if_modified=VClock,
                   head=Head, deletedvclock=DeletedVClock,
                   n_val=N_val, sloppy_quorum=SloppyQuorum,
                   timeout=Timeout}, #state{client=C} = State) ->
    R = decode_quorum(R0),
    PR = decode_quorum(PR0),
    B = maybe_bucket_type(T, B0),
    case C:get(B, K, make_option(deletedvclock, DeletedVClock) ++
                   make_option(r, R) ++
                   make_option(pr, PR) ++
                   make_option(timeout, Timeout) ++
                   make_option(notfound_ok, NFOk) ++
                   make_option(basic_quorum, BQ) ++
                   make_option(n_val, N_val) ++
                   make_option(sloppy_quorum, SloppyQuorum)) of
        {ok, O} ->

            case erlify_rpbvc(VClock) == riak_object:vclock(O) of
                true ->
                    {reply, #rpbgetresp{unchanged = true}, State};
                _ ->
                    Contents = riak_object:get_contents(O),
                    PbContent = case Head of
                                    true ->
                                        %% Remove all the 'value' fields from the contents
                                        %% This is a rough equivalent of a REST HEAD
                                        %% request
                                        BlankContents = [{MD, <<>>} || {MD, _} <- Contents],
                                        riak_pb_kv_codec:encode_contents(BlankContents);
                                    _ ->
                                        riak_pb_kv_codec:encode_contents(Contents)
                                end,
                    {reply, #rpbgetresp{content = PbContent,
                                        vclock = pbify_rpbvc(riak_object:vclock(O))}, State}
            end;
        {error, {deleted, TombstoneVClock}} ->
            %% Found a tombstone - return its vector clock so it can
            %% be properly overwritten
            {reply, #rpbgetresp{vclock = pbify_rpbvc(TombstoneVClock)}, State};
        {error, notfound} ->
            {reply, #rpbgetresp{}, State};
        {error, Reason} ->
            {error, {format,Reason}, State}
    end;

process(#rpbputreq{bucket = <<>>}, State) ->
    {error, "Bucket cannot be zero-length", State};
process(#rpbputreq{key = <<>>}, State) ->
    {error, "Key cannot be zero-length", State};
process(#rpbputreq{type = <<>>}, State) ->
    {error, "Type cannot be zero-length", State};
process(#rpbputreq{bucket=B0, type=T, key=K, vclock=PbVC,
                   if_not_modified=NotMod, if_none_match=NoneMatch,
                   n_val=N_val, sloppy_quorum=SloppyQuorum} = Req,
        #state{client=C} = State) when NotMod; NoneMatch ->
    GetOpts = make_option(n_val, N_val) ++
              make_option(sloppy_quorum, SloppyQuorum),
<<<<<<< HEAD
    B = maybe_bucket_type(T, B0),
    case C:get(B, K, GetOpts) of
=======
    Result = case riak_kv_util:consistent_object(B) of
                 true ->
                     consistent;
                 false ->
                     C:get(B, K, GetOpts)
             end,
    case Result of
        consistent ->
            process(Req#rpbputreq{if_not_modified=undefined,
                                  if_none_match=consistent},
                    State);
>>>>>>> 015d4a15
        {ok, _} when NoneMatch ->
            {error, "match_found", State};
        {ok, O} when NotMod ->
            case erlify_rpbvc(PbVC) == riak_object:vclock(O) of
                true ->
                    process(Req#rpbputreq{if_not_modified=undefined,
                                          if_none_match=undefined},
                            State);
                _ ->
                    {error, "modified", State}
            end;
        {error, _} when NoneMatch ->
            process(Req#rpbputreq{if_not_modified=undefined,
                                  if_none_match=undefined},
                    State);
        {error, notfound} when NotMod ->
            {error, "notfound", State};
        {error, Reason} ->
            {error, {format, Reason}, State}
    end;

process(#rpbputreq{bucket=B0, type=T, key=K, vclock=PbVC, content=RpbContent,
                   w=W0, dw=DW0, pw=PW0, return_body=ReturnBody,
                   return_head=ReturnHead, timeout=Timeout, asis=AsIs,
                   n_val=N_val, sloppy_quorum=SloppyQuorum,
                   if_none_match=NoneMatch},
        #state{client=C} = State) ->

    case K of
        undefined ->
            %% Generate a key, the user didn't supply one
            Key = list_to_binary(riak_core_util:unique_id_62()),
            ReturnKey = Key;
        _ ->
            Key = K,
            %% Don't return the key since we're not generating one
            ReturnKey = undefined
    end,
    B = maybe_bucket_type(T, B0),
    O0 = riak_object:new(B, Key, <<>>),
    O1 = update_rpbcontent(O0, RpbContent),
    O  = update_pbvc(O1, PbVC),
    %% erlang_protobuffs encodes as 1/0/undefined
    W = decode_quorum(W0),
    DW = decode_quorum(DW0),
    PW = decode_quorum(PW0),
    B = maybe_bucket_type(T, B0),
    Options = case ReturnBody of
                  1 -> [returnbody];
                  true -> [returnbody];
                  _ ->
                      case ReturnHead of
                          true -> [returnbody];
                          _ -> []
                      end
              end,
    Options2 = case NoneMatch of
                   consistent ->
                       [{if_none_match, true}|Options];
                   _ ->
                       Options
               end,
    case C:put(O, make_options([{w, W}, {dw, DW}, {pw, PW}, 
                                {timeout, Timeout}, {asis, AsIs},
                                {n_val, N_val},
                                {sloppy_quorum, SloppyQuorum}]) ++ Options2) of
        ok when is_binary(ReturnKey) ->
            PutResp = #rpbputresp{key = ReturnKey},
            {reply, PutResp, State};
        ok ->
            {reply, #rpbputresp{}, State};
        {ok, Obj} ->
            Contents = riak_object:get_contents(Obj),
            PbContents = case ReturnHead of
                             true ->
                                 %% Remove all the 'value' fields from the contents
                                 %% This is a rough equivalent of a REST HEAD
                                 %% request
                                 BlankContents = [{MD, <<>>} || {MD, _} <- Contents],
                                 riak_pb_kv_codec:encode_contents(BlankContents);
                             _ ->
                                 riak_pb_kv_codec:encode_contents(Contents)
                         end,
            PutResp = #rpbputresp{content = PbContents,
                                  vclock = pbify_rpbvc(riak_object:vclock(Obj)),
                                  key = ReturnKey
                                 },
            {reply, PutResp, State};
        {error, notfound} ->
            {reply, #rpbputresp{}, State};
        {error, Reason} ->
            {error, {format, Reason}, State}
    end;

process(#rpbdelreq{bucket=B0, type=T, key=K, vclock=PbVc,
                   r=R0, w=W0, pr=PR0, pw=PW0, dw=DW0, rw=RW0,
                   timeout=Timeout, n_val=N_val, sloppy_quorum=SloppyQuorum},
        #state{client=C} = State) ->
    W = decode_quorum(W0),
    PW = decode_quorum(PW0),
    DW = decode_quorum(DW0),
    R = decode_quorum(R0),
    PR = decode_quorum(PR0),
    RW = decode_quorum(RW0),

    B = maybe_bucket_type(T, B0),
    Options = make_options([{r, R}, {w, W}, {rw, RW}, {pr, PR}, {pw, PW}, 
                            {dw, DW}, {timeout, Timeout}, {n_val, N_val},
                            {sloppy_quorum, SloppyQuorum}]),
    Result = case PbVc of
                 undefined ->
                     C:delete(B, K, Options);
                 _ ->
                     VClock = erlify_rpbvc(PbVc),
                     C:delete_vclock(B, K, VClock, Options)
             end,
    case Result of
        ok ->
            {reply, rpbdelresp, State};
        {error, notfound} ->  %% delete succeeds if already deleted
            {reply, rpbdelresp, State};
        {error, Reason} ->
            {error, {format, Reason}, State}
    end.

%% @doc process_stream/3 callback. This service does not create any
%% streaming responses and so ignores all incoming messages.
process_stream(_,_,State) ->
    {ignore, State}.

%% ===================================================================
%% Internal functions
%% ===================================================================

%% Update riak_object with the pbcontent provided
update_rpbcontent(O0, RpbContent) ->
    {MetaData, Value} = riak_pb_kv_codec:decode_content(RpbContent),
    O1 = riak_object:update_metadata(O0, MetaData),
    riak_object:update_value(O1, Value).

%% Update riak_object with vector clock
update_pbvc(O0, PbVc) ->
    Vclock = erlify_rpbvc(PbVc),
    riak_object:set_vclock(O0, Vclock).

make_options(List) ->
    lists:flatmap(fun({K,V}) -> make_option(K,V) end, List).

%% return a key/value tuple that we can ++ to other options so long as the
%% value is not default or undefined -- those values are pulled from the
%% bucket by the get/put FSMs.
make_option(_, undefined) ->
    [];
make_option(_, default) ->
    [];
make_option(K, V) ->
    [{K, V}].

%% Convert a vector clock to erlang
erlify_rpbvc(undefined) ->
    vclock:fresh();
erlify_rpbvc(<<>>) ->
    vclock:fresh();
erlify_rpbvc(PbVc) ->
    riak_object:decode_vclock(PbVc).

%% Convert a vector clock to protocol buffers
pbify_rpbvc(Vc) ->
    riak_object:encode_vclock(Vc).

%% Construct a {Type, Bucket} tuple, if not working with the default bucket
maybe_bucket_type(undefined, B) ->
    B;
maybe_bucket_type(<<"default">>, B) ->
    B;
maybe_bucket_type(T, B) ->
    {T, B}.

%% always construct {Type, Bucket} tuple, filling in default type if needed
bucket_type(undefined, B) ->
    {<<"default">>, B};
bucket_type(T, B) ->
    {T, B}.

%% ===================================================================
%% Tests
%% ===================================================================
-ifdef(TEST).

-define(CODE(Msg), riak_pb_codec:msg_code(Msg)).
-define(PAYLOAD(Msg), riak_kv_pb:encode(Msg)).

empty_bucket_key_test_() ->
    Name = "empty_bucket_key_test",
    SetupFun =  fun (load) ->
                        application:set_env(riak_kv, storage_backend, riak_kv_memory_backend),
                        application:set_env(riak_api, pb_ip, "127.0.0.1"),
                        application:set_env(riak_api, pb_port, 32767);
                    (_) -> ok end,
    {setup,
     riak_kv_test_util:common_setup(Name, SetupFun),
     riak_kv_test_util:common_cleanup(Name, SetupFun),
     [{"RpbPutReq with empty key is disallowed",
       ?_assertMatch([0|_], request(#rpbputreq{bucket = <<"foo">>,
                                               key = <<>>,
                                               content=#rpbcontent{value = <<"dummy">>}}))},
      {"RpbPutReq with empty bucket is disallowed",
       ?_assertMatch([0|_], request(#rpbputreq{bucket = <<>>,
                                               key = <<"foo">>,
                                               content=#rpbcontent{value = <<"dummy">>}}))},
      {"RpbGetReq with empty key is disallowed",
       ?_assertMatch([0|_], request(#rpbgetreq{bucket = <<"foo">>,
                                               key = <<>>}))},
      {"RpbGetReq with empty bucket is disallowed",
       ?_assertMatch([0|_], request(#rpbgetreq{bucket = <<>>,
                                               key = <<"foo">>}))}]}.

%% Utility funcs copied from riak_api/test/pb_service_test.erl

request(Msg) when is_tuple(Msg) andalso is_atom(element(1, Msg)) ->
    request(?CODE(element(1,Msg)), iolist_to_binary(?PAYLOAD(Msg))).

request(Code, Payload) when is_binary(Payload), is_integer(Code) ->
    Connection = new_connection(),
    ?assertMatch({ok, _}, Connection),
    {ok, Socket} = Connection,
    request(Code, Payload, Socket).

request(Code, Payload, Socket) when is_binary(Payload), is_integer(Code) ->
    ?assertEqual(ok, gen_tcp:send(Socket, <<Code:8, Payload/binary>>)),
    Result = gen_tcp:recv(Socket, 0),
    ?assertMatch({ok, _}, Result),
    {ok, Response} = Result,
    Response.

new_connection() ->
    new_connection([{packet,4}, {header, 1}]).

new_connection(Options) ->
    Host = app_helper:get_env(riak_api, pb_ip),
    Port = app_helper:get_env(riak_api, pb_port),
    gen_tcp:connect(Host, Port, [binary, {active, false},{nodelay, true}|Options]).

-endif.<|MERGE_RESOLUTION|>--- conflicted
+++ resolved
@@ -180,10 +180,7 @@
         #state{client=C} = State) when NotMod; NoneMatch ->
     GetOpts = make_option(n_val, N_val) ++
               make_option(sloppy_quorum, SloppyQuorum),
-<<<<<<< HEAD
     B = maybe_bucket_type(T, B0),
-    case C:get(B, K, GetOpts) of
-=======
     Result = case riak_kv_util:consistent_object(B) of
                  true ->
                      consistent;
@@ -195,7 +192,6 @@
             process(Req#rpbputreq{if_not_modified=undefined,
                                   if_none_match=consistent},
                     State);
->>>>>>> 015d4a15
         {ok, _} when NoneMatch ->
             {error, "match_found", State};
         {ok, O} when NotMod ->
