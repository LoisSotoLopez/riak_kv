--- conflicted
+++ resolved
@@ -287,7 +287,8 @@
     ok = exometer:update([?PFX, ?APP, node, puts, ngrrepl_object], 1);
 do_update(ngrrepl_error) ->
     ok = exometer:update([?PFX, ?APP, node, puts, ngrrepl_error], 1);
-<<<<<<< HEAD
+do_update({ngrrepl_srcdiscard, C}) ->
+    ok = exometer:update([?PFX, ?APP, node, puts, ngrrepl_srcdiscard], C);
 do_update({ttaaefs, all_check}) ->
     ok = exometer:update([?PFX, ?APP, ttaaefs_manager, all_check], 1);
 do_update({ttaaefs, day_check}) ->
@@ -309,10 +310,6 @@
     ok = exometer:update([?PFX, ?APP, ttaaefs_manager, src_ahead], C);
 do_update({ttaaefs, snk_ahead, C}) ->
     ok = exometer:update([?PFX, ?APP, ttaaefs_manager, snk_ahead], C);
-=======
-do_update({ngrrepl_srcdiscard, C}) ->
-    ok = exometer:update([?PFX, ?APP, node, puts, ngrrepl_srcdiscard], C);
->>>>>>> 692214f5
 do_update(skipped_read_repairs) ->
     ok = exometer:update([?PFX, ?APP, node, gets, skipped_read_repairs], 1);
 do_update(coord_redir) ->
