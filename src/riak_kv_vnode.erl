%% -------------------------------------------------------------------
%%
%% riak_kv_vnode: VNode Implementation
%%
%% Copyright (c) 2007-2010 Basho Technologies, Inc.  All Rights Reserved.
%%
%% This file is provided to you under the Apache License,
%% Version 2.0 (the "License"); you may not use this file
%% except in compliance with the License.  You may obtain
%% a copy of the License at
%%
%%   http://www.apache.org/licenses/LICENSE-2.0
%%
%% Unless required by applicable law or agreed to in writing,
%% software distributed under the License is distributed on an
%% "AS IS" BASIS, WITHOUT WARRANTIES OR CONDITIONS OF ANY
%% KIND, either express or implied.  See the License for the
%% specific language governing permissions and limitations
%% under the License.
%%
%% -------------------------------------------------------------------
-module(riak_kv_vnode).
-behaviour(riak_core_vnode).

%% API
-export([test_vnode/1, put/7]).
-export([start_vnode/1,
         start_vnodes/1,
         get/3,
         del/3,
         put/6,
         local_get/2,
         local_put/2,
         local_put/3,
         coord_put/6,
         readrepair/6,
         list_keys/4,
         fold/3,
         get_vclocks/2,
         vnode_status/1,
         ack_keys/1,
         repair/1,
         repair_status/1,
         repair_filter/1,
         hashtree_pid/1,
         rehash/3,
         request_hashtree_pid/1,
         reformat_object/2,
         stop_fold/1]).

%% riak_core_vnode API
-export([init/1,
         terminate/2,
         handle_command/3,
         handle_overload_command/3,
         handle_coverage/4,
         is_empty/1,
         delete/1,
         request_hash/1,
         object_info/1,
         nval_map/1,
         handle_handoff_command/3,
         handoff_starting/2,
         handoff_cancelled/1,
         handoff_finished/2,
         handle_handoff_data/2,
         encode_handoff_item/2,
         handle_exit/3,
         handle_info/2]).

-export([handoff_data_encoding_method/0]).
-export([set_vnode_forwarding/2]).

-include_lib("riak_kv_vnode.hrl").
-include_lib("riak_kv_map_phase.hrl").
-include_lib("riak_core_pb.hrl").

-ifdef(TEST).
-include_lib("eunit/include/eunit.hrl").
-export([put_merge/6]). %% For fsm_eqc_vnode
-endif.

%% N.B. The ?INDEX macro should be called any time the object bytes on
%% disk are modified.
-ifdef(TEST).
%% Use values so that test compile doesn't give 'unused vars' warning.
-define(INDEX(A,B,C), _=element(1,{A,B,C}), ok).
-else.
-define(INDEX(Obj, Reason, Partition), yz_kv:index(Obj, Reason, Partition)).
-endif.

-record(mrjob, {cachekey :: term(),
                bkey :: term(),
                reqid :: term(),
                target :: pid()}).

-record(state, {idx :: partition(),
                mod :: module(),
                modstate :: term(),
                mrjobs :: term(),
                vnodeid :: undefined | binary(),
                delete_mode :: keep | immediate | pos_integer(),
                bucket_buf_size :: pos_integer(),
                index_buf_size :: pos_integer(),
                key_buf_size :: pos_integer(),
                async_folding :: boolean(),
                in_handoff = false :: boolean(),
                handoff_target :: node(),
                forward :: node() | [{integer(), node()}],
                hashtrees :: pid() }).

-type index_op() :: add | remove.
-type index_value() :: integer() | binary().
-type index() :: non_neg_integer().
-type state() :: #state{}.

-define(DEFAULT_HASHTREE_TOKENS, 90).

-record(putargs, {returnbody :: boolean(),
                  coord:: boolean(),
                  lww :: boolean(),
                  bkey :: {binary(), binary()},
                  robj :: term(),
                  index_specs=[] :: [{index_op(), binary(), index_value()}],
                  reqid :: non_neg_integer(),
                  bprops :: maybe_improper_list(),
                  starttime :: non_neg_integer(),
                  prunetime :: undefined| non_neg_integer(),
                  is_index=false :: boolean(), %% set if the b/end supports indexes
                  crdt_op = undefined :: undefined | term() %% if set this is a crdt operation
                 }).

-spec maybe_create_hashtrees(state()) -> state().
maybe_create_hashtrees(State) ->
    maybe_create_hashtrees(riak_kv_entropy_manager:enabled(), State).

-spec maybe_create_hashtrees(boolean(), state()) -> state().
maybe_create_hashtrees(false, State) ->
    State;
maybe_create_hashtrees(true, State=#state{idx=Index}) ->
    %% Only maintain a hashtree if a primary vnode
    {ok, Ring} = riak_core_ring_manager:get_my_ring(),
    case riak_core_ring:vnode_type(Ring, Index) of
        primary ->
            RP = riak_kv_util:responsible_preflists(Index),
            case riak_kv_index_hashtree:start(Index, RP, self()) of
                {ok, Trees} ->
                    monitor(process, Trees),
                    State#state{hashtrees=Trees};
                Error ->
                    lager:info("riak_kv/~p: unable to start index_hashtree: ~p",
                               [Index, Error]),
                    erlang:send_after(1000, self(), retry_create_hashtree),
                    State#state{hashtrees=undefined}
            end;
        _ ->
            State
    end.

%% API
start_vnode(I) ->
    riak_core_vnode_master:get_vnode_pid(I, riak_kv_vnode).

start_vnodes(IdxList) ->
    riak_core_vnode_master:get_vnode_pid(IdxList, riak_kv_vnode).

test_vnode(I) ->
    riak_core_vnode:start_link(riak_kv_vnode, I, infinity).

get(Preflist, BKey, ReqId) ->
    %% Assuming this function is called from a FSM process
    %% so self() == FSM pid
    get(Preflist, BKey, ReqId, {fsm, undefined, self()}).

get(Preflist, BKey, ReqId, Sender) ->
    Req = ?KV_GET_REQ{bkey=sanitize_bkey(BKey),
                      req_id=ReqId},
    riak_core_vnode_master:command(Preflist,
                                   Req,
                                   Sender,
                                   riak_kv_vnode_master).

del(Preflist, BKey, ReqId) ->
    riak_core_vnode_master:command(Preflist,
                                   ?KV_DELETE_REQ{bkey=sanitize_bkey(BKey),
                                                  req_id=ReqId},
                                   riak_kv_vnode_master).

%% Issue a put for the object to the preflist, expecting a reply
%% to an FSM.
put(Preflist, BKey, Obj, ReqId, StartTime, Options) when is_integer(StartTime) ->
    put(Preflist, BKey, Obj, ReqId, StartTime, Options, {fsm, undefined, self()}).

put(Preflist, BKey, Obj, ReqId, StartTime, Options, Sender)
  when is_integer(StartTime) ->
    riak_core_vnode_master:command(Preflist,
                                   ?KV_PUT_REQ{
                                      bkey = sanitize_bkey(BKey),
                                      object = Obj,
                                      req_id = ReqId,
                                      start_time = StartTime,
                                      options = Options},
                                   Sender,
                                   riak_kv_vnode_master).

local_put(Index, Obj) ->
    local_put(Index, Obj, []).

local_put(Index, Obj, Options) ->
    BKey = {riak_object:bucket(Obj), riak_object:key(Obj)},
    Ref = make_ref(),
    ReqId = erlang:phash2(erlang:now()),
    StartTime = riak_core_util:moment(),
    Sender = {raw, Ref, self()},
    put({Index, node()}, BKey, Obj, ReqId, StartTime, Options, Sender),
    receive
        {Ref, Reply} ->
            Reply
    end.

local_get(Index, BKey) ->
    Ref = make_ref(),
    ReqId = erlang:phash2(erlang:now()),
    Sender = {raw, Ref, self()},
    get({Index,node()}, BKey, ReqId, Sender),
    receive
        {Ref, {r, Result, Index, ReqId}} ->
            Result;
        {Ref, Reply} ->
            {error, Reply}
    end.

%% Issue a put for the object to the preflist, expecting a reply
%% to an FSM.
coord_put(IndexNode, BKey, Obj, ReqId, StartTime, Options) when is_integer(StartTime) ->
    coord_put(IndexNode, BKey, Obj, ReqId, StartTime, Options, {fsm, undefined, self()}).

coord_put(IndexNode, BKey, Obj, ReqId, StartTime, Options, Sender)
  when is_integer(StartTime) ->
    riak_core_vnode_master:command(IndexNode,
                                   ?KV_PUT_REQ{
                                      bkey = sanitize_bkey(BKey),
                                      object = Obj,
                                      req_id = ReqId,
                                      start_time = StartTime,
                                      options = [coord | Options]},
                                   Sender,
                                   riak_kv_vnode_master).

%% Do a put without sending any replies
readrepair(Preflist, BKey, Obj, ReqId, StartTime, Options) ->
    put(Preflist, BKey, Obj, ReqId, StartTime, [rr | Options], ignore).

list_keys(Preflist, ReqId, Caller, Bucket) ->
    riak_core_vnode_master:command(Preflist,
                                   #riak_kv_listkeys_req_v2{
                                     bucket=Bucket,
                                     req_id=ReqId,
                                     caller=Caller},
                                   ignore,
                                   riak_kv_vnode_master).

fold(Preflist, Fun, Acc0) ->
    Req = riak_core_util:make_fold_req(Fun, Acc0),
    riak_core_vnode_master:sync_spawn_command(Preflist,
                                              Req,
                                              riak_kv_vnode_master).

get_vclocks(Preflist, BKeyList) ->
    riak_core_vnode_master:sync_spawn_command(Preflist,
                                              ?KV_VCLOCK_REQ{bkeys=BKeyList},
                                              riak_kv_vnode_master).

%% @doc Get status information about the node local vnodes.
-spec vnode_status([{partition(), pid()}]) -> [{atom(), term()}].
vnode_status(PrefLists) ->
    ReqId = erlang:phash2({self(), os:timestamp()}),
    %% Get the status of each vnode
    riak_core_vnode_master:command(PrefLists,
                                   ?KV_VNODE_STATUS_REQ{},
                                   {raw, ReqId, self()},
                                   riak_kv_vnode_master),
    wait_for_vnode_status_results(PrefLists, ReqId, []).

%% @doc Repair the given `Partition'.
-spec repair(partition()) ->
                    {ok, Pairs::[{partition(), node()}]} |
                    {down, Down::[{partition(), node()}]}.
repair(Partition) ->
    Service = riak_kv,
    MP = {riak_kv_vnode, Partition},
    FilterModFun = {?MODULE, repair_filter},
    riak_core_vnode_manager:repair(Service, MP, FilterModFun).

%% @doc Get the status of the repair process for the given `Partition'.
-spec repair_status(partition()) -> not_found | in_progress.
repair_status(Partition) ->
    riak_core_vnode_manager:repair_status({riak_kv_vnode, Partition}).

%% @doc Given a `Target' partition generate a `Filter' fun to use
%%      during partition repair.
-spec repair_filter(partition()) -> Filter::function().
repair_filter(Target) ->
    {ok, Ring} = riak_core_ring_manager:get_my_ring(),
    riak_core_repair:gen_filter(Target,
                                Ring,
                                nval_map(Ring),
                                riak_core_bucket:default_object_nval(),
                                fun object_info/1).

-spec hashtree_pid(index()) -> {ok, pid()}.
hashtree_pid(Partition) ->
    riak_core_vnode_master:sync_command({Partition, node()},
                                        {hashtree_pid, node()},
                                        riak_kv_vnode_master,
                                        infinity).

%% Asynchronous version of {@link hashtree_pid/1} that sends a message back to
%% the calling process. Used by the {@link riak_kv_entropy_manager}.
-spec request_hashtree_pid(index()) -> ok.
request_hashtree_pid(Partition) ->
    ReqId = {hashtree_pid, Partition},
    riak_core_vnode_master:command({Partition, node()},
                                   {hashtree_pid, node()},
                                   {raw, ReqId, self()},
                                   riak_kv_vnode_master).

%% Used by {@link riak_kv_exchange_fsm} to force a vnode to update the hashtree
%% for repaired keys. Typically, repairing keys will trigger read repair that
%% will update the AAE hash in the write path. However, if the AAE tree is
%% divergent from the KV data, it is possible that AAE will try to repair keys
%% that do not have divergent KV replicas. In that case, read repair is never
%% triggered. Always rehashing keys after any attempt at repair ensures that
%% AAE does not try to repair the same non-divergent keys over and over.
rehash(Preflist, Bucket, Key) ->
    riak_core_vnode_master:command(Preflist,
                                   {rehash, Bucket, Key},
                                   ignore,
                                   riak_kv_vnode_master).

-spec reformat_object(index(), {riak_object:bucket(), riak_object:key()}) ->
                             ok | {error, term()}.
reformat_object(Partition, BKey) ->
    riak_core_vnode_master:sync_spawn_command({Partition, node()},
                                              {reformat_object,
                                               sanitize_bkey(BKey)},
                                              riak_kv_vnode_master).

%% VNode callbacks

init([Index]) ->
    Mod = app_helper:get_env(riak_kv, storage_backend),
    Configuration = app_helper:get_env(riak_kv),
    BucketBufSize = app_helper:get_env(riak_kv, bucket_buffer_size, 1000),
    IndexBufSize = app_helper:get_env(riak_kv, index_buffer_size, 100),
    KeyBufSize = app_helper:get_env(riak_kv, key_buffer_size, 100),
    WorkerPoolSize = app_helper:get_env(riak_kv, worker_pool_size, 10),
    {ok, VId} = get_vnodeid(Index),
    DeleteMode = app_helper:get_env(riak_kv, delete_mode, 3000),
    AsyncFolding = app_helper:get_env(riak_kv, async_folds, true) == true,
    case catch Mod:start(Index, Configuration) of
        {ok, ModState} ->
            %% Get the backend capabilities
            State = #state{idx=Index,
                           async_folding=AsyncFolding,
                           mod=Mod,
                           modstate=ModState,
                           vnodeid=VId,
                           delete_mode=DeleteMode,
                           bucket_buf_size=BucketBufSize,
                           index_buf_size=IndexBufSize,
                           key_buf_size=KeyBufSize,
                           mrjobs=dict:new()},
            case AsyncFolding of
                true ->
                    %% Create worker pool initialization tuple
                    FoldWorkerPool = {pool, riak_kv_worker, WorkerPoolSize, []},
                    State2 = maybe_create_hashtrees(State),
                    {ok, State2, [FoldWorkerPool]};
                false ->
                    {ok, State}
            end;
        {error, Reason} ->
            lager:error("Failed to start ~p backend for index ~p error: ~p",
                        [Mod, Index, Reason]),
            riak:stop("backend module failed to start."),
            {error, Reason};
        {'EXIT', Reason1} ->
            lager:error("Failed to start ~p backend for index ~p crash: ~p",
                        [Mod, Index, Reason1]),
            riak:stop("backend module failed to start."),
            {error, Reason1}
    end.


handle_overload_command(?KV_PUT_REQ{}, Sender, Idx) ->
    riak_core_vnode:reply(Sender, {fail, Idx, overload});
handle_overload_command(?KV_GET_REQ{req_id=ReqID}, Sender, Idx) ->
    riak_core_vnode:reply(Sender, {r, {error, overload}, Idx, ReqID});
handle_overload_command(_, _, _) ->
    %% not handled yet
    ok.

handle_command(?KV_PUT_REQ{bkey=BKey,
                           object=Object,
                           req_id=ReqId,
                           start_time=StartTime,
                           options=Options},
               Sender, State=#state{idx=Idx}) ->
    StartTS = os:timestamp(),
    riak_core_vnode:reply(Sender, {w, Idx, ReqId}),
    UpdState = do_put(Sender, BKey,  Object, ReqId, StartTime, Options, State),
    update_vnode_stats(vnode_put, Idx, StartTS),
    {noreply, UpdState};

handle_command(?KV_GET_REQ{bkey=BKey,req_id=ReqId},Sender,State) ->
    do_get(Sender, BKey, ReqId, State);
handle_command(#riak_kv_listkeys_req_v2{bucket=Input, req_id=ReqId, caller=Caller}, _Sender,
               State=#state{async_folding=AsyncFolding,
                            key_buf_size=BufferSize,
                            mod=Mod,
                            modstate=ModState,
                            idx=Idx}) ->
    case Input of
        {filter, Bucket, Filter} ->
            ok;
        Bucket ->
            Filter = none
    end,
    BufferMod = riak_kv_fold_buffer,
    case Bucket of
        '_' ->
            {ok, Capabilities} = Mod:capabilities(ModState),
            AsyncBackend = lists:member(async_fold, Capabilities),
            case AsyncFolding andalso AsyncBackend of
                true ->
                    Opts = [async_fold];
                false ->
                    Opts = []
            end,
            BufferFun =
                fun(Results) ->
                        UniqueResults = lists:usort(Results),
                        Caller ! {ReqId, {kl, Idx, UniqueResults}}
                end,
            FoldFun = fold_fun(buckets, BufferMod, Filter, undefined),
            ModFun = fold_buckets;
        _ ->
            {ok, Capabilities} = Mod:capabilities(Bucket, ModState),
            AsyncBackend = lists:member(async_fold, Capabilities),
            case AsyncFolding andalso AsyncBackend of
                true ->
                    Opts = [async_fold, {bucket, Bucket}];
                false ->
                    Opts = [{bucket, Bucket}]
            end,
            BufferFun =
                fun(Results) ->
                        Caller ! {ReqId, {kl, Idx, Results}}
                end,
            Extras = fold_extras(keys, Idx, Bucket),
            FoldFun = fold_fun(keys, BufferMod, Filter, Extras),
            ModFun = fold_keys
    end,
    Buffer = BufferMod:new(BufferSize, BufferFun),
    FinishFun =
        fun(Buffer1) ->
                riak_kv_fold_buffer:flush(Buffer1),
                Caller ! {ReqId, Idx, done}
        end,
    case list(FoldFun, FinishFun, Mod, ModFun, ModState, Opts, Buffer) of
        {async, AsyncWork} ->
            {async, {fold, AsyncWork, FinishFun}, Caller, State};
        _ ->
            {noreply, State}
    end;
handle_command(?KV_DELETE_REQ{bkey=BKey}, _Sender, State) ->
    do_delete(BKey, State);
handle_command(?KV_VCLOCK_REQ{bkeys=BKeys}, _Sender, State) ->
    {reply, do_get_vclocks(BKeys, State), State};
handle_command(#riak_core_fold_req_v1{} = ReqV1,
               Sender, State) ->
    %% Use make_fold_req() to upgrade to the most recent ?FOLD_REQ
    handle_command(riak_core_util:make_newest_fold_req(ReqV1), Sender, State);
handle_command(?FOLD_REQ{foldfun=FoldFun, acc0=Acc0,
                         forwardable=_Forwardable, opts=Opts}, Sender, State) ->
    %% The riak_core layer takes care of forwarding/not forwarding, so
    %% we ignore forwardable here.
    %%
    %% The function in riak_core used for object folding expects the
    %% bucket and key pair to be passed as the first parameter, but in
    %% riak_kv the bucket and key have been separated. This function
    %% wrapper is to address this mismatch.
    FoldWrapper = fun(Bucket, Key, Value, Acc) ->
                          FoldFun({Bucket, Key}, Value, Acc)
                  end,
    do_fold(FoldWrapper, Acc0, Sender, Opts, State);

%% entropy exchange commands
handle_command({hashtree_pid, Node}, _, State=#state{hashtrees=HT}) ->
    %% Handle riak_core request forwarding during ownership handoff.
    case node() of
        Node ->
            %% Following is necessary in cases where anti-entropy was enabled
            %% after the vnode was already running
            case HT of
                undefined ->
                    State2 = maybe_create_hashtrees(State),
                    {reply, {ok, State2#state.hashtrees}, State2};
                _ ->
                    {reply, {ok, HT}, State}
            end;
        _ ->
            {reply, {error, wrong_node}, State}
    end;
handle_command({rehash, Bucket, Key}, _, State=#state{mod=Mod, modstate=ModState}) ->
    case do_get_binary(Bucket, Key, Mod, ModState) of
        {ok, Bin, _UpdModState} ->
            update_hashtree(Bucket, Key, Bin, State);
        _ ->
            %% Make sure hashtree isn't tracking deleted data
            riak_kv_index_hashtree:delete({Bucket, Key}, State#state.hashtrees)
    end,
    {noreply, State};

%% Commands originating from inside this vnode
handle_command({backend_callback, Ref, Msg}, _Sender,
               State=#state{mod=Mod, modstate=ModState}) ->
    Mod:callback(Ref, Msg, ModState),
    {noreply, State};
handle_command({mapexec_error_noretry, JobId, Err}, _Sender, #state{mrjobs=Jobs}=State) ->
    NewState = case dict:find(JobId, Jobs) of
                   {ok, Job} ->
                       Jobs1 = dict:erase(JobId, Jobs),
                       #mrjob{target=Target} = Job,
                       gen_fsm:send_event(Target, {mapexec_error_noretry, self(), Err}),
                       State#state{mrjobs=Jobs1};
                   error ->
                       State
               end,
    {noreply, NewState};
handle_command({mapexec_reply, JobId, Result}, _Sender, #state{mrjobs=Jobs}=State) ->
    NewState = case dict:find(JobId, Jobs) of
                   {ok, Job} ->
                       Jobs1 = dict:erase(JobId, Jobs),
                       #mrjob{target=Target} = Job,
                       gen_fsm:send_event(Target, {mapexec_reply, Result, self()}),
                       State#state{mrjobs=Jobs1};
                   error ->
                       State
               end,
    {noreply, NewState};
handle_command(?KV_VNODE_STATUS_REQ{},
               _Sender,
               State=#state{idx=Index,
                            mod=Mod,
                            modstate=ModState}) ->
    BackendStatus = {backend_status, Mod, Mod:status(ModState)},
    VNodeStatus = [BackendStatus],
    {reply, {vnode_status, Index, VNodeStatus}, State};
handle_command({reformat_object, BKey}, _Sender, State) ->
    {Reply, UpdState} = do_reformat(BKey, State),
    {reply, Reply, UpdState};
handle_command({fix_incorrect_index_entry, {done, ForUpgrade}}, _Sender,
               State=#state{mod=Mod, modstate=ModState}) ->
    case Mod:mark_indexes_fixed(ModState, ForUpgrade) of %% only defined for eleveldb backend
        {ok, NewModState} ->
            {reply, ok, State#state{modstate=NewModState}};
        {error, _Reason} ->
            {reply, error, State}
    end;
handle_command({fix_incorrect_index_entry, Keys, ForUpgrade},
               _Sender,
               State=#state{mod=Mod,
                            modstate=ModState}) ->
    Reply =
        case Mod:fix_index(Keys, ForUpgrade, ModState) of
            {ok, _UpModState} ->
                ok;
            {ignore, _UpModState} ->
                ignore;
            {error, Reason, _UpModState} ->
                {error, Reason};
            {reply, Totals, _UpModState} ->
                Totals
        end,
    {reply, Reply, State};
handle_command({get_index_entries, Opts},
               Sender,
               State=#state{mod=Mod,
                            modstate=ModState0}) ->
    ForUpgrade = not proplists:get_value(downgrade, Opts, false),
    BufferSize = proplists:get_value(batch_size, Opts, 1),
    {ok, Caps} = Mod:capabilities(ModState0),
    case lists:member(index_reformat, Caps) of
        true ->
            ModState = Mod:set_legacy_indexes(ModState0, not ForUpgrade),
            Status = Mod:fixed_index_status(ModState),
            case {ForUpgrade, Status} of
                {true, true} -> {reply, done, State};
                {_,  _} ->
                    BufferMod = riak_kv_fold_buffer,
                    ResultFun =
                        fun(Results) ->
                            % Send result batch and wait for acknowledgement
                            % before moving on (backpressure to avoid flooding caller).
                            BatchRef = make_ref(),
                            riak_core_vnode:reply(Sender, {self(), BatchRef, Results}),
                            Monitor = riak_core_vnode:monitor(Sender),
                            receive
                                {ack_keys, BatchRef} ->
                                    erlang:demonitor(Monitor, [flush]);
                                {'DOWN', Monitor, process, _Pid, _Reason} ->
                                    throw(index_reformat_client_died)
                            end
                        end,
                    Buffer = BufferMod:new(BufferSize, ResultFun),
                    FoldFun = fun(B, K, Buf) -> BufferMod:add({B, K}, Buf) end,
                    FinishFun =
                        fun(FinalBuffer) ->
                            BufferMod:flush(FinalBuffer),
                            riak_core_vnode:reply(Sender, done)
                        end,
                    FoldOpts = [{index, incorrect_format, ForUpgrade}, async_fold],
                    case list(FoldFun, FinishFun, Mod, fold_keys, ModState, FoldOpts, Buffer) of
                        {async, AsyncWork} ->
                            {async, {fold, AsyncWork, FinishFun}, Sender, State};
                        _ ->
                            {noreply, State}
                    end
            end;
        false ->
            lager:error("Backend ~p does not support incorrect index query", [Mod]),
            {reply, ignore, State}
    end.

%% @doc Handle a coverage request.
%% More information about the specification for the ItemFilter
%% parameter can be found in the documentation for the
%% {@link riak_kv_coverage_filter} module.
handle_coverage(?KV_LISTBUCKETS_REQ{item_filter=ItemFilter},
                _FilterVNodes,
                Sender,
                State=#state{async_folding=AsyncFolding,
                             bucket_buf_size=BufferSize,
                             mod=Mod,
                             modstate=ModState}) ->
    %% Construct the filter function
    Filter = riak_kv_coverage_filter:build_filter(all, ItemFilter, undefined),
    BufferMod = riak_kv_fold_buffer,

    Buffer = BufferMod:new(BufferSize, result_fun(Sender)),
    FoldFun = fold_fun(buckets, BufferMod, Filter, undefined),
    FinishFun = finish_fun(BufferMod, Sender),
    {ok, Capabilities} = Mod:capabilities(ModState),
    AsyncBackend = lists:member(async_fold, Capabilities),
    case AsyncFolding andalso AsyncBackend of
        true ->
            Opts = [async_fold];
        false ->
            Opts = []
    end,
    case list(FoldFun, FinishFun, Mod, fold_buckets, ModState, Opts, Buffer) of
        {async, AsyncWork} ->
            {async, {fold, AsyncWork, FinishFun}, Sender, State};
        _ ->
            {noreply, State}
    end;
handle_coverage(#riak_kv_listkeys_req_v3{bucket=Bucket,
                                         item_filter=ItemFilter},
                FilterVNodes, Sender, State) ->
    %% v3 == no backpressure
    ResultFun = result_fun(Bucket, Sender),
    Opts = [{bucket, Bucket}],
    handle_coverage_keyfold(Bucket, ItemFilter, ResultFun,
                            FilterVNodes, Sender, Opts, State);
handle_coverage(?KV_LISTKEYS_REQ{bucket=Bucket,
                                 item_filter=ItemFilter},
                FilterVNodes, Sender, State) ->
    %% v4 == ack-based backpressure
    ResultFun = result_fun_ack(Bucket, Sender),
    Opts = [{bucket, Bucket}],
    handle_coverage_keyfold(Bucket, ItemFilter, ResultFun,
                            FilterVNodes, Sender, Opts, State);
handle_coverage(#riak_kv_index_req_v1{bucket=Bucket,
                              item_filter=ItemFilter,
                              qry=Query},
                FilterVNodes, Sender, State) ->
    %% v1 == no backpressure
    handle_coverage_index(Bucket, ItemFilter, Query,
                          FilterVNodes, Sender, State, fun result_fun/2);
handle_coverage(?KV_INDEX_REQ{bucket=Bucket,
                              item_filter=ItemFilter,
                              qry=Query},
                FilterVNodes, Sender, State) ->
    %% v2 = ack-based backpressure
    handle_coverage_index(Bucket, ItemFilter, Query,
                          FilterVNodes, Sender, State, fun result_fun_ack/2).

handle_coverage_index(Bucket, ItemFilter, Query,
                      FilterVNodes, Sender,
                      State=#state{mod=Mod,
                                   modstate=ModState},
                      ResultFunFun) ->
    {ok, Capabilities} = Mod:capabilities(Bucket, ModState),
    IndexBackend = lists:member(indexes, Capabilities),
    case IndexBackend of
        true ->
            %% Update stats...
            riak_kv_stat:update(vnode_index_read),

            ResultFun = ResultFunFun(Bucket, Sender),
            Opts = [{index, Bucket, Query},
                    {bucket, Bucket}],
            %% @HACK
            %% Really this should be decided in the backend
            %% if there was a index_query fun.
            FoldType = case riak_index:return_body(Query) of
                           true -> fold_objects;
                           false -> fold_keys
                       end,
            handle_coverage_fold(FoldType, Bucket, ItemFilter, ResultFun,
                                    FilterVNodes, Sender, Opts, State);
        false ->
            {reply, {error, {indexes_not_supported, Mod}}, State}
    end.

%% Convenience for handling both v3 and v4 coverage-based key fold operations
handle_coverage_keyfold(Bucket, ItemFilter, Query,
                      FilterVNodes, Sender, State,
                      ResultFunFun) ->
    handle_coverage_fold(fold_keys, Bucket, ItemFilter, Query,
                            FilterVNodes, Sender, State, ResultFunFun).

%% Until a bit of a refactor can occur to better abstract
%% index operations, allow the ModFun for folding to be declared
%% to support index operations that can return objects
handle_coverage_fold(FoldType, Bucket, ItemFilter, ResultFun,
                        FilterVNodes, Sender, Opts0,
                        State=#state{async_folding=AsyncFolding,
                                     idx=Index,
                                     key_buf_size=BufferSize,
                                     mod=Mod,
                                     modstate=ModState}) ->
    %% Construct the filter function
    FilterVNode = proplists:get_value(Index, FilterVNodes),
    Filter = riak_kv_coverage_filter:build_filter(Bucket, ItemFilter, FilterVNode),
    BufferMod = riak_kv_fold_buffer,
    Buffer = BufferMod:new(BufferSize, ResultFun),
    Extras = fold_extras(keys, Index, Bucket),
    FoldFun = fold_fun(keys, BufferMod, Filter, Extras),
    FinishFun = finish_fun(BufferMod, Sender),
    {ok, Capabilities} = Mod:capabilities(Bucket, ModState),
    AsyncBackend = lists:member(async_fold, Capabilities),
    Opts = case AsyncFolding andalso AsyncBackend of
               true ->
                   [async_fold | Opts0];
               false ->
                   Opts0
           end,
    case list(FoldFun, FinishFun, Mod, FoldType, ModState, Opts, Buffer) of
        {async, AsyncWork} ->
            {async, {fold, AsyncWork, FinishFun}, Sender, State};
        _ ->
            {noreply, State}
    end.

%% While in handoff, vnodes have the option of returning {forward, State}
%% which will cause riak_core to forward the request to the handoff target
%% node. For riak_kv, we issue a put locally as well as forward it in case
%% the vnode has already handed off the previous version. All other requests
%% are handled locally and not forwarded since the relevant data may not have
%% yet been handed off to the target node. Since we do not forward deletes it
%% is possible that we do not clear a tombstone that was already handed off.
%% This is benign as the tombstone will eventually be re-deleted.
handle_handoff_command(Req=?KV_PUT_REQ{}, Sender, State) ->
    {noreply, NewState} = handle_command(Req, Sender, State),
    {forward, NewState};
%% Handle all unspecified cases locally without forwarding
handle_handoff_command(Req, Sender, State) ->
    handle_command(Req, Sender, State).

%% callback used by dynamic ring sizing to determine where
%% requests should be forwarded. Puts/deletes are forwarded
%% during the operation, all other requests are not
request_hash(?KV_PUT_REQ{bkey=BKey}) ->
    riak_core_util:chash_key(BKey);
request_hash(?KV_DELETE_REQ{bkey=BKey}) ->
    riak_core_util:chash_key(BKey);
request_hash(_Req) ->
    undefined.

handoff_starting({_HOType, TargetNode}, State) ->
    {true, State#state{in_handoff=true, handoff_target=TargetNode}}.

handoff_cancelled(State) ->
    {ok, State#state{in_handoff=false, handoff_target=undefined}}.

handoff_finished(_TargetNode, State) ->
    {ok, State#state{in_handoff=false, handoff_target=undefined}}.

handle_handoff_data(BinObj, State) ->
    try
        {BKey, Val} = decode_binary_object(BinObj),
        {B, K} = BKey,
        case do_diffobj_put(BKey, riak_object:from_binary(B, K, Val), 
                            State) of
            {ok, UpdModState} ->
                {reply, ok, State#state{modstate=UpdModState}};
            {error, Reason, UpdModState} ->
                {reply, {error, Reason}, State#state{modstate=UpdModState}};
            Err ->
                {reply, {error, Err}, State}
        end
    catch Error:Reason2 ->
            lager:warning("Unreadable object discarded in handoff: ~p:~p",
                          [Error, Reason2]),
            {reply, ok, State}
    end.

encode_handoff_item({B, K}, V) ->
    %% before sending data to another node change binary version
    %% to one supported by the cluster. This way we don't send
    %% unsupported formats to old nodes
    ObjFmt = riak_core_capability:get({riak_kv, object_format}, v0),
    try
        Value  = riak_object:to_binary_version(ObjFmt, B, K, V),
        encode_binary_object(B, K, Value)
    catch Error:Reason ->
            lager:warning("Handoff encode failed: ~p:~p",
                          [Error,Reason]),
            corrupted
    end.

set_vnode_forwarding(Forward, State) ->
    State#state{forward=Forward}.

is_empty(State=#state{mod=Mod, modstate=ModState}) ->
    IsEmpty = Mod:is_empty(ModState),
    case IsEmpty of
        true ->
            {true, State};
        false ->
            Size = maybe_calc_handoff_size(State),
            {false, Size, State}
    end.

maybe_calc_handoff_size(#state{mod=Mod,modstate=ModState}) ->
    {ok, Capabilities} = Mod:capabilities(ModState),
    case lists:member(size, Capabilities) of
        true -> Mod:data_size(ModState);
        false -> undefined
    end.

delete(State=#state{idx=Index,mod=Mod, modstate=ModState}) ->
    %% clear vnodeid first, if drop removes data but fails
    %% want to err on the side of creating a new vnodeid
    {ok, cleared} = clear_vnodeid(Index),
    case Mod:drop(ModState) of
        {ok, UpdModState} ->
            ok;
        {error, Reason, UpdModState} ->
            lager:error("Failed to drop ~p. Reason: ~p~n", [Mod, Reason]),
            ok
    end,
    case State#state.hashtrees of
        undefined ->
            ok;
        HT ->
            riak_kv_index_hashtree:destroy(HT)
    end,
    {ok, State#state{modstate=UpdModState,vnodeid=undefined,hashtrees=undefined}}.

terminate(_Reason, #state{mod=Mod, modstate=ModState}) ->
    Mod:stop(ModState),
    ok.

handle_info({ensemble_get, Key, From}, State=#state{idx=Idx, forward=Fwd}) ->
    case Fwd of
        undefined ->
            {reply, {r, Retval, _, _}, State2} = do_get(undefined, Key, undefined, State),
            Reply = case Retval of
                        {ok, Obj} ->
                            Obj;
                        _ ->
                            notfound
                    end,
            riak_kv_ensemble_backend:reply(From, Reply),
            {ok, State2};
        Fwd when is_atom(Fwd) ->
            forward_get({Idx, Fwd}, Key, From),
            {ok, State}
    end;

handle_info({ensemble_put, Key, Obj, From}, State=#state{handoff_target=HOTarget,
                                                         idx=Idx,
                                                         forward=Fwd}) ->
    case Fwd of
        undefined ->
            {Result, State2} = actual_put(Key, Obj, [], false, undefined, State),
            Reply = case Result of
                        {dw, _Idx, _Obj, _ReqID} ->
                            Obj;
                        {dw, _Idx, _ReqID} ->
                            Obj;
                        {fail, _Idx, _ReqID} ->
                            failed
                    end,
            ((Reply =/= failed) and (HOTarget =/= undefined)) andalso raw_put(HOTarget, Key, Obj),
            riak_kv_ensemble_backend:reply(From, Reply),
            {ok, State2};
        Fwd when is_atom(Fwd) ->
            forward_put({Idx, Fwd}, Key, Obj, From),
            {ok, State}
    end;

handle_info({raw_forward_put, Key, Obj, From}, State) ->
    {Result, State2} = actual_put(Key, Obj, [], false, undefined, State),
    Reply = case Result of
                {dw, _Idx, _Obj, _ReqID} ->
                    Obj;
                {dw, _Idx, _ReqID} ->
                    Obj;
                {fail, _Idx, _ReqID} ->
                    failed
            end,
    riak_kv_ensemble_backend:reply(From, Reply),
    {ok, State2};
handle_info({raw_forward_get, Key, From}, State) ->
    {reply, {r, Retval, _, _}, State2} = do_get(undefined, Key, undefined, State),
    Reply = case Retval of
                {ok, Obj} ->
                    Obj;
                _ ->
                    notfound
            end,
    riak_kv_ensemble_backend:reply(From, Reply),
    {ok, State2};
handle_info({raw_put, Key, Obj}, State) ->
    {_, State2} = actual_put(Key, Obj, [], false, undefined, State),
    {ok, State2};

handle_info(retry_create_hashtree, State=#state{hashtrees=undefined}) ->
    State2 = maybe_create_hashtrees(State),
    case State2#state.hashtrees of
        undefined ->
            ok;
        _ ->
            lager:info("riak_kv/~p: successfully started index_hashtree on retry",
                       [State#state.idx])
    end,
    {ok, State2};
handle_info(retry_create_hashtree, State) ->
    {ok, State};
handle_info({'DOWN', _, _, Pid, _}, State=#state{hashtrees=Pid}) ->
    State2 = State#state{hashtrees=undefined},
    State3 = maybe_create_hashtrees(State2),
    {ok, State3};
handle_info({'DOWN', _, _, _, _}, State) ->
    {ok, State};
handle_info({final_delete, BKey, RObjHash}, State = #state{mod=Mod, modstate=ModState}) ->
    UpdState = case do_get_term(BKey, Mod, ModState) of
                   {ok, RObj} ->
                       case delete_hash(RObj) of
                           RObjHash ->
                               do_backend_delete(BKey, RObj, State);
                         _ ->
                               State
                       end;
                   _ ->
                       State
               end,
    {ok, UpdState}.

handle_exit(_Pid, Reason, State) ->
    %% A linked processes has died so the vnode
    %% process should take appropriate action here.
    %% The default behavior is to crash the vnode
    %% process so that it can be respawned
    %% by riak_core_vnode_master to prevent
    %% messages from stacking up on the process message
    %% queue and never being processed.
    lager:error("Linked process exited. Reason: ~p", [Reason]),
    {stop, linked_process_crash, State}.

%% @private
forward_put({Idx, Node}, Key, Obj, From) ->
    Proxy = riak_core_vnode_proxy:reg_name(riak_kv_vnode, Idx, Node),
    riak_core_send_msg:bang_unreliable(Proxy, {raw_forward_put, Key, Obj, From}),
    ok.

%% @private
forward_get({Idx, Node}, Key, From) ->
    Proxy = riak_core_vnode_proxy:reg_name(riak_kv_vnode, Idx, Node),
    riak_core_send_msg:bang_unreliable(Proxy, {raw_forward_get, Key, From}),
    ok.

%% @private
raw_put({Idx, Node}, Key, Obj) ->
    Proxy = riak_core_vnode_proxy:reg_name(riak_kv_vnode, Idx, Node),
    %% Note: This cannot be bang_unreliable. Don't change.
    Proxy ! {raw_put, Key, Obj},
    ok.

%% @private
%% upon receipt of a client-initiated put
do_put(Sender, {Bucket,_Key}=BKey, RObj, ReqID, StartTime, Options, State) ->
    case proplists:get_value(bucket_props, Options) of
        undefined ->
            BProps = riak_core_bucket:get_bucket(Bucket);
        BProps ->
            BProps
    end,
    case proplists:get_value(rr, Options, false) of
        true ->
            PruneTime = undefined;
        false ->
            PruneTime = StartTime
    end,
    Coord = proplists:get_value(coord, Options, false),
    CRDTOp = proplists:get_value(counter_op, Options, proplists:get_value(crdt_op, Options, undefined)),
    PutArgs = #putargs{returnbody=proplists:get_value(returnbody,Options,false) orelse Coord,
                       coord=Coord,
                       lww=proplists:get_value(last_write_wins, BProps, false),
                       bkey=BKey,
                       robj=RObj,
                       reqid=ReqID,
                       bprops=BProps,
                       starttime=StartTime,
                       prunetime=PruneTime,
                       crdt_op = CRDTOp},
    {PrepPutRes, UpdPutArgs} = prepare_put(State, PutArgs),
    {Reply, UpdState} = perform_put(PrepPutRes, State, UpdPutArgs),
    riak_core_vnode:reply(Sender, Reply),

    update_index_write_stats(UpdPutArgs#putargs.is_index, UpdPutArgs#putargs.index_specs),
    UpdState.

do_backend_delete(BKey, RObj, State = #state{idx = Idx,
                                             mod = Mod,
                                             modstate = ModState}) ->
    %% object is a tombstone or all siblings are tombstones
    %% Calculate the index specs to remove...
    %% JDM: This should just be a tombstone by this point, but better
    %% safe than sorry.
    IndexSpecs = riak_object:diff_index_specs(undefined, RObj),

    %% Do the delete...
    {Bucket, Key} = BKey,
    case Mod:delete(Bucket, Key, IndexSpecs, ModState) of
        {ok, UpdModState} ->
            ?INDEX(RObj, delete, Idx),
            riak_kv_index_hashtree:delete(BKey, State#state.hashtrees),
            update_index_delete_stats(IndexSpecs),
            State#state{modstate = UpdModState};
        {error, _Reason, UpdModState} ->
            State#state{modstate = UpdModState}
    end.

%% Compute a hash of the deleted object
delete_hash(RObj) ->
    erlang:phash2(RObj, 4294967296).

prepare_put(State=#state{vnodeid=VId,
                         mod=Mod,
                         modstate=ModState},
            PutArgs=#putargs{bkey={Bucket, _Key},
                             lww=LWW,
                             coord=Coord,
                             robj=RObj,
                             starttime=StartTime}) ->
    %% Can we avoid reading the existing object? If this is not an
    %% index backend, and the bucket is set to last-write-wins, then
    %% no need to incur additional get. Otherwise, we need to read the
    %% old object to know how the indexes have changed.
    {ok, Capabilities} = Mod:capabilities(Bucket, ModState),
    IndexBackend = lists:member(indexes, Capabilities),
    case LWW andalso not IndexBackend of
        true ->
            ObjToStore =
                case Coord of
                    true ->
                        riak_object:increment_vclock(RObj, VId, StartTime);
                    false ->
                        RObj
                end,
            {{true, ObjToStore}, PutArgs#putargs{is_index = false}};
        false ->
            prepare_put(State, PutArgs, IndexBackend)
    end.
prepare_put(#state{vnodeid=VId,
                   mod=Mod,
                   modstate=ModState,
                   idx=Idx},
            PutArgs=#putargs{bkey={Bucket, Key},
                             robj=RObj,
                             bprops=BProps,
                             coord=Coord,
                             lww=LWW,
                             starttime=StartTime,
                             prunetime=PruneTime,
                             crdt_op = CRDTOp},
            IndexBackend) ->
    GetReply =
        case do_get_object(Bucket, Key, Mod, ModState) of
            {error, not_found, _UpdModState} ->
                ok;
            {ok, TheOldObj, _UpdModState} ->
                {ok, TheOldObj}
        end,
    case GetReply of
        ok ->
            case IndexBackend of
                true ->
                    IndexSpecs = riak_object:index_specs(RObj);
                false ->
                    IndexSpecs = []
            end,
            case prepare_new_put(Coord, RObj, VId, StartTime, CRDTOp) of
                {error, E} ->
                    {{fail, Idx, E}, PutArgs};
                ObjToStore ->
                    {{true, ObjToStore},
                     PutArgs#putargs{index_specs=IndexSpecs,
                                     is_index=IndexBackend}}
            end;
        {ok, OldObj} ->
            case put_merge(Coord, LWW, OldObj, RObj, VId, StartTime) of
                {oldobj, OldObj1} ->
                    {{false, OldObj1}, PutArgs};
                {newobj, NewObj} ->
                    VC = riak_object:vclock(NewObj),
                    AMObj = enforce_allow_mult(NewObj, BProps),
                    IndexSpecs = case IndexBackend of
                                     true ->
                                         riak_object:diff_index_specs(AMObj,
                                                             OldObj);
                                     false ->
                                         []
                    end,
                    ObjToStore = case PruneTime of
                                     undefined ->
                                         AMObj;
                                     _ ->
                                         riak_object:set_vclock(AMObj,
                                                                vclock:prune(VC,
                                                                             PruneTime,
                                                                             BProps))
                    end,
                    case handle_crdt(Coord, CRDTOp, VId, ObjToStore) of
                        {error, E} ->
                            {{fail, Idx, E}, PutArgs};
                        ObjToStore2 ->
                            {{true, ObjToStore2},
                             PutArgs#putargs{index_specs=IndexSpecs,
                                             is_index=IndexBackend}}
                    end
            end
    end.

%% @Doc in the case that this a co-ordinating put, prepare the object.
prepare_new_put(true, RObj, VId, StartTime, undefined) ->
    riak_object:increment_vclock(RObj, VId, StartTime);
prepare_new_put(true, RObj, VId, StartTime, CRDTOp) ->
    VClockUp = riak_object:increment_vclock(RObj, VId, StartTime),
    %% coordinating a _NEW_ crdt operation means
    %% creating + updating the crdt.
    %% Make a new crdt, stuff it in the riak_object
    riak_kv_crdt:update(VClockUp, VId, CRDTOp);
prepare_new_put(false, RObj, _VId, _StartTime, _CounterOp) ->
    RObj.

handle_crdt(_, undefined, _VId, RObj) ->
    RObj;
handle_crdt(true, CRDTOp, VId, RObj) ->
    riak_kv_crdt:update(RObj, VId, CRDTOp);
handle_crdt(false, _CRDTOp, _Vid, RObj) ->
    %% non co-ord put that was a CRDT operation? Merge the values if
    %% there are siblings 'cos that is the point of CRDTs: no siblings
    riak_kv_crdt:merge(RObj).

perform_put({fail, _, _}=Reply, State, _PutArgs) ->
    {Reply, State};
perform_put({false, Obj},
            #state{idx=Idx}=State,
            #putargs{returnbody=true,
                     reqid=ReqID}) ->
    {{dw, Idx, Obj, ReqID}, State};
perform_put({false, _Obj},
            #state{idx=Idx}=State,
            #putargs{returnbody=false,
                     reqid=ReqId}) ->
    {{dw, Idx, ReqId}, State};
perform_put({true, Obj},
            State,
            #putargs{returnbody=RB,
<<<<<<< HEAD
                     bkey={Bucket, Key},
                     bprops=BProps,
                     reqid=ReqID,
                     index_specs=IndexSpecs}) ->
    {Obj2, Fake} = riak_kv_mutator:mutate_put(Obj, BProps),
    case encode_and_put(Obj2, Mod, Bucket, Key, IndexSpecs, ModState) of
=======
                     bkey=BKey,
                     reqid=ReqID,
                     index_specs=IndexSpecs}) ->
    {Reply, State2} = actual_put(BKey, Obj, IndexSpecs, RB, ReqID, State),
    {Reply, State2}.

actual_put({Bucket, Key}, Obj, IndexSpecs, RB, ReqID, State=#state{idx=Idx,
                                                                   mod=Mod,
                                                                   modstate=ModState}) ->
    case encode_and_put(Obj, Mod, Bucket, Key, IndexSpecs, ModState) of
>>>>>>> 015d4a15
        {{ok, UpdModState}, EncodedVal} ->
            update_hashtree(Bucket, Key, EncodedVal, State),
            ?INDEX(Obj, put, Idx),
            case RB of
                true ->
                    Reply = {dw, Idx, Fake, ReqID};
                false ->
                    Reply = {dw, Idx, ReqID}
            end;
        {{error, Reason, UpdModState}, _EncodedVal} ->
            Reply = {fail, Idx, Reason}
    end,
    {Reply, State#state{modstate=UpdModState}}.

do_reformat({Bucket, Key}=BKey, State=#state{mod=Mod, modstate=ModState}) ->
    case do_get_object(Bucket, Key, Mod, ModState) of
        {error, not_found, _UpdModState} ->
            Reply = {error, not_found},
            UpdState = State;
        {ok, RObj, _UpdModState} ->
            %% since it is assumed capabilities have been properly set
            %% to the desired version, to reformat, all we need to do
            %% is submit a new write
            PutArgs = #putargs{returnbody=false,
                               bkey=BKey,
                               reqid=undefined,
                               index_specs=[]},
            case perform_put({true, RObj}, State, PutArgs) of
                {{fail, _, Reason}, UpdState}  ->
                    Reply = {error, Reason};
                {_, UpdState} ->
                    Reply = ok
            end
    end,
    {Reply, UpdState}.

%% @private
%% enforce allow_mult bucket property so that no backend ever stores
%% an object with multiple contents if allow_mult=false for that bucket
enforce_allow_mult(Obj, BProps) ->
    case proplists:get_value(allow_mult, BProps) of
        true -> Obj;
        _ ->
            case riak_object:get_contents(Obj) of
                [_] -> Obj;
                Mult ->
                    {MD, V} = select_newest_content(Mult),
                    riak_object:set_contents(Obj, [{MD, V}])
            end
    end.

%% @private
%% choose the latest content to store for the allow_mult=false case
select_newest_content(Mult) ->
    hd(lists:sort(
         fun({MD0, _}, {MD1, _}) ->
                 riak_core_util:compare_dates(
                   dict:fetch(<<"X-Riak-Last-Modified">>, MD0),
                   dict:fetch(<<"X-Riak-Last-Modified">>, MD1))
         end,
         Mult)).

%% @private
put_merge(false, true, _CurObj, UpdObj, _VId, _StartTime) -> % coord=false, LWW=true
    {newobj, UpdObj};
put_merge(false, false, CurObj, UpdObj, _VId, _StartTime) -> % coord=false, LWW=false
    ResObj = riak_object:syntactic_merge(CurObj, UpdObj),
    case ResObj =:= CurObj of
        true ->
            {oldobj, CurObj};
        false ->
            {newobj, ResObj}
    end;
put_merge(true, true, _CurObj, UpdObj, VId, StartTime) -> % coord=true, LWW=true
    {newobj, riak_object:increment_vclock(UpdObj, VId, StartTime)};
put_merge(true, false, CurObj, UpdObj, VId, StartTime) ->
    UpdObj1 = riak_object:increment_vclock(UpdObj, VId, StartTime),
    UpdVC = riak_object:vclock(UpdObj1),
    CurVC = riak_object:vclock(CurObj),

    %% Check the coord put will replace the existing object
    case vclock:get_counter(VId, UpdVC) > vclock:get_counter(VId, CurVC) andalso
        vclock:descends(CurVC, UpdVC) == false andalso
        vclock:descends(UpdVC, CurVC) == true of
        true ->
            {newobj, UpdObj1};
        false ->
            %% If not, make sure it does
            {newobj, riak_object:increment_vclock(
                       riak_object:merge(CurObj, UpdObj1), VId, StartTime)}
    end.

%% @private
do_get(_Sender, BKey, ReqID,
       State=#state{idx=Idx,mod=Mod,modstate=ModState}) ->
    StartTS = os:timestamp(),
    Retval = do_get_term(BKey, Mod, ModState),
    update_vnode_stats(vnode_get, Idx, StartTS),
    {reply, {r, Retval, Idx, ReqID}, State}.

%% @private
do_get_term({Bucket, Key}, Mod, ModState) ->
    case do_get_object(Bucket, Key, Mod, ModState) of
        {ok, Obj, _UpdModState} ->
            case riak_kv_mutator:mutate_get(Obj) of
                notfound ->
                    {error, notfound};
                Obj2 ->
                    {ok, Obj2}
            end;
        %% @TODO Eventually it would be good to
        %% make the use of not_found or notfound
        %% consistent throughout the code.
        {error, not_found, _UpdatedModstate} ->
            {error, notfound};
        {error, Reason, _UpdatedModstate} ->
            {error, Reason};
        Err ->
            Err
    end.

do_get_binary(Bucket, Key, Mod, ModState) ->
    case uses_r_object(Mod, ModState, Bucket) of
        true ->
            Mod:get_object(Bucket, Key, true, ModState);
        false ->
            Mod:get(Bucket, Key, ModState)
    end.

do_get_object(Bucket, Key, Mod, ModState) ->
    case uses_r_object(Mod, ModState, Bucket) of
        true ->
            %% Non binary returns do not trigger size warnings
            Mod:get_object(Bucket, Key, false, ModState);
        false ->
            case do_get_binary(Bucket, Key, Mod, ModState) of
                {ok, ObjBin, _UpdModState} ->
                    BinSize = size(ObjBin),
                    WarnSize = app_helper:get_env(riak_kv, warn_object_size),
                    case BinSize > WarnSize of
                        true ->
                            lager:warning("Read large object ~p/~p (~p bytes)",
                                          [Bucket, Key, BinSize]);
                        false ->
                            ok
                    end,
                    try
                        case riak_object:from_binary(Bucket, Key, ObjBin) of
                            {error, Reason} ->
                                throw(Reason);
                            RObj ->
                                {ok, RObj, _UpdModState}
                        end
                    catch _:_ ->
                            lager:warning("Unreadable object ~p/~p discarded",
                                          [Bucket,Key]),
                            {error, not_found, _UpdModState}
                    end;
                Else ->
                    Else
            end
    end.

%% @private
%% @doc This is a generic function for operations that involve
%% listing things from the backend. Examples are listing buckets,
%% listing keys, or doing secondary index queries.
list(FoldFun, FinishFun, Mod, ModFun, ModState, Opts, Buffer) ->
    case Mod:ModFun(FoldFun, Buffer, Opts, ModState) of
        {ok, Acc} ->
            FinishFun(Acc);
        {async, AsyncWork} ->
            {async, AsyncWork}
    end.

%% @private
fold_fun(buckets, BufferMod, none, _Extra) ->
    fun(Bucket, Buffer) ->
            BufferMod:add(Bucket, Buffer)
    end;
fold_fun(buckets, BufferMod, Filter, _Extra) ->
    fun(Bucket, Buffer) ->
            case Filter(Bucket) of
                true ->
                    BufferMod:add(Bucket, Buffer);
                false ->
                    Buffer
            end
    end;
fold_fun(keys, BufferMod, none, undefined) ->
    fun(_, Key, Buffer) ->
            BufferMod:add(Key, Buffer)
    end;
fold_fun(keys, BufferMod, none, {Bucket, Index, N, NumPartitions}) ->
    fun(_, Key, Buffer) ->
            Hash = riak_core_util:chash_key({Bucket, Key}),
            case riak_core_ring:future_index(Hash, Index, N, NumPartitions, NumPartitions) of
                Index ->
                    BufferMod:add(Key, Buffer);
                _ ->
                    Buffer
            end
    end;
fold_fun(keys, BufferMod, Filter, undefined) ->
    fun(_, Key, Buffer) ->
            case Filter(Key) of
                true ->
                    BufferMod:add(Key, Buffer);
                false ->
                    Buffer
            end
    end;
fold_fun(keys, BufferMod, Filter, {Bucket, Index, N, NumPartitions}) ->
    fun(_, Key, Buffer) ->
            Hash = riak_core_util:chash_key({Bucket, Key}),
            case riak_core_ring:future_index(Hash, Index, N, NumPartitions, NumPartitions) of
                Index ->
                    case Filter(Key) of
                        true ->
                            BufferMod:add(Key, Buffer);
                        false ->
                            Buffer
                    end;
                _ ->
                    Buffer
            end
    end.

%% @private
result_fun(Sender) ->
    fun(Items) ->
            riak_core_vnode:reply(Sender, Items)
    end.

%% @private
result_fun(Bucket, Sender) ->
    fun(Items) ->
            riak_core_vnode:reply(Sender, {Bucket, Items})
    end.

fold_extras(keys, Index, Bucket) ->
    case app_helper:get_env(riak_kv, fold_preflist_filter, false) of
        true ->
            {ok, R} = riak_core_ring_manager:get_my_ring(),
            NValMap = nval_map(R),
            N = case lists:keyfind(Bucket, 1, NValMap) of
                    false -> riak_core_bucket:default_object_nval();
                    {Bucket, NVal} -> NVal
                end,
            NumPartitions = riak_core_ring:num_partitions(R),
            {Bucket, Index, N, NumPartitions};
        false ->
            undefined
    end;
fold_extras(_, _, _) ->
    undefined.

%% wait for acknowledgement that results were received before
%% continuing, as a way of providing backpressure for processes that
%% can't handle results as fast as we can send them
result_fun_ack(Bucket, Sender) ->
    fun(Items) ->
            Monitor = riak_core_vnode:monitor(Sender),
            riak_core_vnode:reply(Sender, {{self(), Monitor}, Bucket, Items}),
            receive
                {Monitor, ok} ->
                    erlang:demonitor(Monitor, [flush]);
                {Monitor, stop_fold} ->
                    erlang:demonitor(Monitor, [flush]),
                    throw(stop_fold);
                {'DOWN', Monitor, process, _Pid, _Reason} ->
                    throw(receiver_down)
            end
    end.

%% @doc If a listkeys request sends a result of `{From, Bucket,
%% Items}', that means it wants acknowledgement of those items before
%% it will send more.  Call this function with that `From' to trigger
%% the next batch.
-spec ack_keys(From::{pid(), reference()}) -> term().
ack_keys({Pid, Ref}) ->
    Pid ! {Ref, ok}.

stop_fold({Pid, Ref}) ->
    Pid ! {Ref, stop_fold}.

%% @private
finish_fun(BufferMod, Sender) ->
    fun(Buffer) ->
            finish_fold(BufferMod, Buffer, Sender)
    end.

%% @private
finish_fold(BufferMod, Buffer, Sender) ->
    BufferMod:flush(Buffer),
    riak_core_vnode:reply(Sender, done).

%% @private
do_delete(BKey, State) ->
    Mod = State#state.mod,
    ModState = State#state.modstate,
    Idx = State#state.idx,
    DeleteMode = State#state.delete_mode,

    %% Get the existing object.
    case do_get_term(BKey, Mod, ModState) of
        {ok, RObj} ->
            %% Object exists, check if it should be deleted.
            case riak_kv_util:obj_not_deleted(RObj) of
                undefined ->
                    case DeleteMode of
                        keep ->
                            %% keep tombstones indefinitely
                            {reply, {fail, Idx, del_mode_keep}, State};
                        immediate ->
                            UpdState = do_backend_delete(BKey, RObj, State),
                            {reply, {del, Idx, del_mode_immediate}, UpdState};
                        Delay when is_integer(Delay) ->
                            erlang:send_after(Delay, self(),
                                              {final_delete, BKey,
                                               delete_hash(RObj)}),
                            %% Nothing checks these messages - will just reply
                            %% del for now until we can refactor.
                            {reply, {del, Idx, del_mode_delayed}, State}
                    end;
                _ ->
                    %% not a tombstone or not all siblings are tombstones
                    {reply, {fail, Idx, not_tombstone}, State}
            end;
        _ ->
            %% does not exist in the backend
            {reply, {fail, Idx, not_found}, State}
    end.

%% @private
do_fold(Fun, Acc0, Sender, ReqOpts, State=#state{async_folding=AsyncFolding,
                                                 mod=Mod,
                                                 modstate=ModState}) ->
    {ok, Capabilities} = Mod:capabilities(ModState),
    AsyncBackend = lists:member(async_fold, Capabilities),
    case AsyncFolding andalso AsyncBackend of
        true ->
            Opts = [async_fold|ReqOpts];
        false ->
            Opts = ReqOpts
    end,
    case Mod:fold_objects(Fun, Acc0, Opts, ModState) of
        {ok, Acc} ->
            {reply, Acc, State};
        {async, Work} ->
            FinishFun =
                fun(Acc) ->
                        riak_core_vnode:reply(Sender, Acc)
                end,
            {async, {fold, Work, FinishFun}, Sender, State};
        ER ->
            {reply, ER, State}
    end.

%% @private
do_get_vclocks(KeyList,_State=#state{mod=Mod,modstate=ModState}) ->
    [{BKey, do_get_vclock(BKey,Mod,ModState)} || BKey <- KeyList].
%% @private
do_get_vclock({Bucket, Key}, Mod, ModState) ->
    case do_get_object(Bucket, Key, Mod, ModState) of
        {error, not_found, _UpdModState} -> vclock:fresh();
        {ok, Obj, _UpdModState} -> riak_object:vclock(Obj)
    end.

%% @private
%% upon receipt of a handoff datum, there is no client FSM
do_diffobj_put({Bucket, Key}, DiffObj,
               StateData=#state{mod=Mod,
                                modstate=ModState,
                                idx=Idx}) ->
    StartTS = os:timestamp(),
    {ok, Capabilities} = Mod:capabilities(Bucket, ModState),
    IndexBackend = lists:member(indexes, Capabilities),
    case do_get_object(Bucket, Key, Mod, ModState) of
        {error, not_found, _UpdModState} ->
            case IndexBackend of
                true ->
                    IndexSpecs = riak_object:index_specs(DiffObj);
                false ->
                    IndexSpecs = []
            end,
            case encode_and_put(DiffObj, Mod, Bucket, Key,
                                IndexSpecs, ModState) of
                {{ok, _UpdModState} = InnerRes, EncodedVal} ->
                    update_hashtree(Bucket, Key, EncodedVal, StateData),
                    update_index_write_stats(IndexBackend, IndexSpecs),
                    update_vnode_stats(vnode_put, Idx, StartTS),
                    ?INDEX(DiffObj, handoff, Idx),
                    InnerRes;
                {InnerRes, _Val} ->
                    InnerRes
            end;
        {ok, OldObj, _UpdModState} ->
            %% Merge handoff values with the current - possibly discarding
            %% if out of date.  Ok to set VId/Starttime undefined as
            %% they are not used for non-coordinating puts.
            case put_merge(false, false, OldObj, DiffObj, undefined, undefined) of
                {oldobj, _} ->
                    {ok, ModState};
                {newobj, NewObj} ->
                    AMObj = enforce_allow_mult(NewObj, riak_core_bucket:get_bucket(Bucket)),
                    case IndexBackend of
                        true ->
                            IndexSpecs = riak_object:diff_index_specs(AMObj, OldObj);
                        false ->
                            IndexSpecs = []
                    end,
                    case encode_and_put(AMObj, Mod, Bucket, Key,
                                        IndexSpecs, ModState) of
                        {{ok, _UpdModState} = InnerRes, EncodedVal} ->
                            update_hashtree(Bucket, Key, EncodedVal, StateData),
                            update_index_write_stats(IndexBackend, IndexSpecs),
                            update_vnode_stats(vnode_put, Idx, StartTS),
                            ?INDEX(AMObj, handoff, Idx),
                            InnerRes;
                        {InnerRes, _EncodedVal} ->
                            InnerRes
                    end
            end
    end.

-spec update_hashtree(binary(), binary(), binary(), state()) -> ok.
update_hashtree(Bucket, Key, Val, #state{hashtrees=Trees}) ->
    case get_hashtree_token() of
        true ->
            riak_kv_index_hashtree:async_insert_object({Bucket, Key}, Val, Trees),
            ok;
        false ->
            riak_kv_index_hashtree:insert_object({Bucket, Key}, Val, Trees),
            put(hashtree_tokens, max_hashtree_tokens()),
            ok
    end.

get_hashtree_token() ->
    Tokens = get(hashtree_tokens),
    case Tokens of
        undefined ->
            put(hashtree_tokens, max_hashtree_tokens() - 1),
            true;
        N when N > 0 ->
            put(hashtree_tokens, Tokens - 1),
            true;
        _ ->
            false
    end.

-spec max_hashtree_tokens() -> pos_integer().
max_hashtree_tokens() ->
    app_helper:get_env(riak_kv,
                       anti_entropy_max_async,
                       ?DEFAULT_HASHTREE_TOKENS).

%% @private
%% Get the vnodeid, assigning and storing if necessary
get_vnodeid(Index) ->
    F = fun(Status) ->
                case proplists:get_value(vnodeid, Status, undefined) of
                    undefined ->
                        assign_vnodeid(os:timestamp(),
                                       riak_core_nodeid:get(),
                                       Status);
                    VnodeId ->
                        {VnodeId, Status}
                end
        end,
    update_vnode_status(F, Index). % Returns {ok, VnodeId} | {error, Reason}

%% Assign a unique vnodeid, making sure the timestamp is unique by incrementing
%% into the future if necessary.
assign_vnodeid(Now, NodeId, Status) ->
    {Mega, Sec, _Micro} = Now,
    NowEpoch = 1000000*Mega + Sec,
    LastVnodeEpoch = proplists:get_value(last_epoch, Status, 0),
    VnodeEpoch = erlang:max(NowEpoch, LastVnodeEpoch+1),
    VnodeId = <<NodeId/binary, VnodeEpoch:32/integer>>,
    UpdStatus = [{vnodeid, VnodeId}, {last_epoch, VnodeEpoch} |
                 proplists:delete(vnodeid,
                                  proplists:delete(last_epoch, Status))],
    {VnodeId, UpdStatus}.

%% Clear the vnodeid - returns {ok, cleared}
clear_vnodeid(Index) ->
    F = fun(Status) ->
                {cleared, proplists:delete(vnodeid, Status)}
        end,
    update_vnode_status(F, Index). % Returns {ok, VnodeId} | {error, Reason}

update_vnode_status(F, Index) ->
    VnodeFile = vnode_status_filename(Index),
    ok = filelib:ensure_dir(VnodeFile),
    case read_vnode_status(VnodeFile) of
        {ok, Status} ->
            update_vnode_status2(F, Status, VnodeFile);
        {error, enoent} ->
            update_vnode_status2(F, [], VnodeFile);
        ER ->
            ER
    end.

update_vnode_status2(F, Status, VnodeFile) ->
    case F(Status) of
        {Ret, Status} -> % No change
            {ok, Ret};
        {Ret, UpdStatus} ->
            case write_vnode_status(UpdStatus, VnodeFile) of
                ok ->
                    {ok, Ret};
                ER ->
                    ER
            end
    end.

vnode_status_filename(Index) ->
    P_DataDir = app_helper:get_env(riak_core, platform_data_dir),
    VnodeStatusDir = app_helper:get_env(riak_kv, vnode_status,
                                        filename:join(P_DataDir, "kv_vnode")),
    filename:join(VnodeStatusDir, integer_to_list(Index)).

read_vnode_status(File) ->
    case file:consult(File) of
        {ok, [Status]} when is_list(Status) ->
            {ok, proplists:delete(version, Status)};
        ER ->
            ER
    end.

write_vnode_status(Status, File) ->
    VersionedStatus = [{version, 1} | proplists:delete(version, Status)],
    TmpFile = File ++ "~",
    case file:write_file(TmpFile, io_lib:format("~p.", [VersionedStatus])) of
        ok ->
            file:rename(TmpFile, File);
        ER ->
            ER
    end.

%% @private
wait_for_vnode_status_results([], _ReqId, Acc) ->
    Acc;
wait_for_vnode_status_results(PrefLists, ReqId, Acc) ->
    receive
        {ReqId, {vnode_status, Index, Status}} ->
            UpdPrefLists = proplists:delete(Index, PrefLists),
            wait_for_vnode_status_results(UpdPrefLists,
                                          ReqId,
                                          [{Index, Status} | Acc]);
         _ ->
            wait_for_vnode_status_results(PrefLists, ReqId, Acc)
    end.

%% @private
-spec update_vnode_stats(vnode_get | vnode_put, partition(), erlang:timestamp()) ->
                                ok.
update_vnode_stats(Op, Idx, StartTS) ->
    riak_kv_stat:update({Op, Idx, timer:now_diff( os:timestamp(), StartTS)}).

%% @private
update_index_write_stats(false, _IndexSpecs) ->
    ok;
update_index_write_stats(true, IndexSpecs) ->
    {Added, Removed} = count_index_specs(IndexSpecs),
    riak_kv_stat:update({vnode_index_write, Added, Removed}).

%% @private
update_index_delete_stats(IndexSpecs) ->
    {_Added, Removed} = count_index_specs(IndexSpecs),
    riak_kv_stat:update({vnode_index_delete, Removed}).

%% @private
%% @doc Given a list of index specs, return the number to add and
%% remove.
count_index_specs(IndexSpecs) ->
    %% Count index specs...
    F = fun({add, _, _}, {AddAcc, RemoveAcc}) ->
                {AddAcc + 1, RemoveAcc};
           ({remove, _, _}, {AddAcc, RemoveAcc}) ->
                {AddAcc, RemoveAcc + 1}
        end,
    lists:foldl(F, {0, 0}, IndexSpecs).


nval_map(Ring) ->
    riak_core_bucket:bucket_nval_map(Ring).

%% @private
object_info({Bucket, _Key}=BKey) ->
    Hash = riak_core_util:chash_key(BKey),
    {Bucket, Hash}.

%% @private
%% Encoding and decoding selection:

handoff_data_encoding_method() ->
    riak_core_capability:get({riak_kv, handoff_data_encoding}, encode_zlib).

%% Decode a binary object. We first try to interpret the data as a "new format" object which indicates
%% its encoding method, but if that fails we use the legacy zlib and protocol buffer decoding:
decode_binary_object(BinaryObject) ->
    try binary_to_term(BinaryObject) of
        { Method, BinObj } ->
                                case Method of
                                    encode_raw  -> {B, K, Val} = BinObj,
                                                   BKey = {B, K},
                                                   {BKey, Val};

                                    _           -> lager:error("Invalid handoff encoding ~p", [Method]),
                                                   throw(invalid_handoff_encoding)
                                end;

        _                   ->  lager:error("Request to decode invalid handoff object"),
                                throw(invalid_handoff_object)

    %% An exception means we have a legacy handoff object:
    catch
        _:_                 -> do_zlib_decode(BinaryObject)
    end.

do_zlib_decode(BinaryObject) ->
    DecodedObject = zlib:unzip(BinaryObject),
    PBObj = riak_core_pb:decode_riakobject_pb(DecodedObject),
    BKey = {PBObj#riakobject_pb.bucket,PBObj#riakobject_pb.key},
    {BKey, PBObj#riakobject_pb.val}.

encode_binary_object(Bucket, Key, Value) ->
    Method = handoff_data_encoding_method(),

    case Method of
        encode_raw  -> EncodedObject = { Bucket, Key, iolist_to_binary(Value) },
                       return_encoded_binary_object(Method, EncodedObject);

        %% zlib encoding is a special case, we return the legacy format:
        encode_zlib -> PBEncodedObject = riak_core_pb:encode_riakobject_pb(#riakobject_pb{bucket=Bucket, key=Key, val=Value}),
                       zlib:zip(PBEncodedObject)
    end.

%% Return objects in a consistent form:
return_encoded_binary_object(Method, EncodedObject) ->
    term_to_binary({ Method, EncodedObject }).

-spec encode_and_put(
      Obj::riak_object:riak_object(), Mod::term(), Bucket::riak_object:bucket(),
      Key::riak_object:key(), IndexSpecs::list(), ModState::term()) ->
           {{ok, UpdModState::term()}, EncodedObj::binary()} |
           {{error, Reason::term(), UpdModState::term()}, EncodedObj::binary()}.

encode_and_put(Obj, Mod, Bucket, Key, IndexSpecs, ModState) ->
    NumSiblings = riak_object:value_count(Obj),
    case NumSiblings > app_helper:get_env(riak_kv, max_siblings) of
        true ->
            lager:error("Too many siblings for object ~p/~p (~p)",
                        [Bucket, Key, NumSiblings]),
            {{error, {too_many_siblings, NumSiblings}, ModState},
             undefined};
        false ->
            case NumSiblings > app_helper:get_env(riak_kv, warn_siblings) of
                true ->
                    lager:warning("Too many siblings for object ~p/~p (~p)",
                                  [Bucket, Key, NumSiblings]);
                false ->
                    ok
            end,
            encode_and_put_no_sib_check(Obj, Mod, Bucket, Key, IndexSpecs, ModState)
    end.

encode_and_put_no_sib_check(Obj, Mod, Bucket, Key, IndexSpecs, ModState) ->
    case uses_r_object(Mod, ModState, Bucket) of
        true ->
            %% Non binary returning backends will have to handle size warnings
            %% and errors themselves.
            Mod:put_object(Bucket, Key, IndexSpecs, Obj, ModState);
        false ->
            ObjFmt = riak_core_capability:get({riak_kv, object_format}, v0),
            EncodedVal = riak_object:to_binary(ObjFmt, Obj),
            BinSize = size(EncodedVal),
            %% Report or fail on large objects
            case BinSize > app_helper:get_env(riak_kv, max_object_size) of
                true ->
                    lager:error("Object too large to write: ~p/~p ~p bytes",
                                [Bucket, Key, BinSize]),
                    {{error, {too_large, BinSize}, ModState},
                     EncodedVal};
                false ->
                    WarnSize = app_helper:get_env(riak_kv, warn_object_size),
                    case BinSize > WarnSize of
                       true ->
                            lager:warning("Writing very large object " ++
                                          "(~p bytes) to ~p/~p",
                                          [BinSize, Bucket, Key]);
                        false ->
                            ok
                    end,
                    PutRet = Mod:put(Bucket, Key, IndexSpecs, EncodedVal,
                                     ModState),
                    {PutRet, EncodedVal}
            end
    end.

uses_r_object(Mod, ModState, Bucket) ->
    {ok, Capabilities} = Mod:capabilities(Bucket, ModState),
    lists:member(uses_r_object, Capabilities).

sanitize_bkey({{<<"default">>, B}, K}) ->
    {B, K};
sanitize_bkey(BKey) ->
    BKey.

-ifdef(TEST).

%% Check assigning a vnodeid twice in the same second
assign_vnodeid_restart_same_ts_test() ->
    Now1 = {1314,224520,343446}, %% TS=1314224520
    Now2 = {1314,224520,345865}, %% as unsigned net-order int <<78,85,121,136>>
    NodeId = <<1, 2, 3, 4>>,
    {Vid1, Status1} = assign_vnodeid(Now1, NodeId, []),
    ?assertEqual(<<1, 2, 3, 4, 78, 85, 121, 136>>, Vid1),
    %% Simulate clear
    Status2 = proplists:delete(vnodeid, Status1),
    %% Reassign
    {Vid2, _Status3} = assign_vnodeid(Now2, NodeId, Status2),
    ?assertEqual(<<1, 2, 3, 4, 78, 85, 121, 137>>, Vid2).

%% Check assigning a vnodeid with a later date
assign_vnodeid_restart_later_ts_test() ->
    Now1 = {1000,000000,0}, %% <<59,154,202,0>>
    Now2 = {2000,000000,0}, %% <<119,53,148,0>>
    NodeId = <<1, 2, 3, 4>>,
    {Vid1, Status1} = assign_vnodeid(Now1, NodeId, []),
    ?assertEqual(<<1, 2, 3, 4, 59,154,202,0>>, Vid1),
    %% Simulate clear
    Status2 = proplists:delete(vnodeid, Status1),
    %% Reassign
    {Vid2, _Status3} = assign_vnodeid(Now2, NodeId, Status2),
    ?assertEqual(<<1, 2, 3, 4, 119,53,148,0>>, Vid2).

%% Check assigning a vnodeid with a later date - just in case of clock skew
assign_vnodeid_restart_earlier_ts_test() ->
    Now1 = {2000,000000,0}, %% <<119,53,148,0>>
    Now2 = {1000,000000,0}, %% <<59,154,202,0>>
    NodeId = <<1, 2, 3, 4>>,
    {Vid1, Status1} = assign_vnodeid(Now1, NodeId, []),
    ?assertEqual(<<1, 2, 3, 4, 119,53,148,0>>, Vid1),
    %% Simulate clear
    Status2 = proplists:delete(vnodeid, Status1),
    %% Reassign
    %% Should be greater than last offered - which is the 2mil timestamp
    {Vid2, _Status3} = assign_vnodeid(Now2, NodeId, Status2),
    ?assertEqual(<<1, 2, 3, 4, 119,53,148,1>>, Vid2).

%% Test
vnode_status_test_() ->
    {setup,
     fun() ->
             filelib:ensure_dir("kv_vnode_status_test/.test"),
             ?cmd("chmod u+rwx kv_vnode_status_test"),
             ?cmd("rm -rf kv_vnode_status_test"),
             application:set_env(riak_kv, vnode_status, "kv_vnode_status_test"),
             ok
     end,
     fun(_) ->
             application:unset_env(riak_kv, vnode_status),
             ?cmd("chmod u+rwx kv_vnode_status_test"),
             ?cmd("rm -rf kv_vnode_status_test"),
             ok
     end,
     [?_test(begin % initial create failure
                 ?cmd("rm -rf kv_vnode_status_test || true"),
                 ?cmd("mkdir kv_vnode_status_test"),
                 ?cmd("chmod -w kv_vnode_status_test"),
                 F = fun([]) ->
                             {shouldfail, [badperm]}
                     end,
                 Index = 0,
                 ?assertEqual({error, eacces},  update_vnode_status(F, Index))
             end),
      ?_test(begin % create successfully
                 ?cmd("chmod +w kv_vnode_status_test"),

                 F = fun([]) ->
                             {created, [created]}
                     end,
                 Index = 0,
                 ?assertEqual({ok, created}, update_vnode_status(F, Index))
             end),
      ?_test(begin % update successfully
                 F = fun([created]) ->
                             {updated, [updated]}
                     end,
                 Index = 0,
                 ?assertEqual({ok, updated}, update_vnode_status(F, Index))
             end),
      ?_test(begin % update failure
                 ?cmd("chmod 000 kv_vnode_status_test/0"),
                 ?cmd("chmod 500 kv_vnode_status_test"),
                 F = fun([updated]) ->
                             {shouldfail, [updatedagain]}
                     end,
                 Index = 0,
                 ?assertEqual({error, eacces},  update_vnode_status(F, Index))
             end)

     ]}.

dummy_backend(BackendMod) ->
    Ring = riak_core_ring:fresh(16,node()),
    riak_core_ring_manager:set_ring_global(Ring),
    application:set_env(riak_kv, async_folds, false),
    application:set_env(riak_kv, storage_backend, BackendMod),
    application:set_env(riak_core, default_bucket_props, []),
    application:set_env(bitcask, data_root, bitcask_test_dir()),
    application:set_env(eleveldb, data_root, eleveldb_test_dir()),
    application:set_env(riak_kv, multi_backend_default, multi_dummy_memory1),
    application:set_env(riak_kv, multi_backend,
                        [{multi_dummy_memory1, riak_kv_memory_backend, []},
                         {multi_dummy_memory2, riak_kv_memory_backend, []}]).

bitcask_test_dir() ->
    "./test.bitcask-temp-data".

eleveldb_test_dir() ->
    "./test.eleveldb-temp-data".

clean_test_dirs() ->
    ?cmd("rm -rf " ++ bitcask_test_dir()),
    ?cmd("rm -rf " ++ eleveldb_test_dir()).

backend_with_known_key(BackendMod) ->
    dummy_backend(BackendMod),
    {ok, S1} = init([0]),
    B = <<"f">>,
    K = <<"b">>,
    O = riak_object:new(B, K, <<"z">>),
    {noreply, S2} = handle_command(?KV_PUT_REQ{bkey={B,K},
                                               object=O,
                                               req_id=123,
                                               start_time=riak_core_util:moment(),
                                               options=[]},
                                   {raw, 456, self()},
                                   S1),
    {S2, B, K}.

list_buckets_test_() ->
    {foreach,
     fun() ->
             riak_core_ring_manager:setup_ets(test),
             clean_test_dirs(),
             application:start(sasl),
             Env = application:get_all_env(riak_kv),
             application:start(folsom),
             riak_core_stat_cache:start_link(),
             riak_kv_stat:register_stats(),
             riak_core_metadata_manager:start_link([{data_dir, "kv_vnode_test_meta"}]),
             Env
     end,
     fun(Env) ->
             riak_core_ring_manager:cleanup_ets(test),
             riak_core_stat_cache:stop(),
             riak_kv_test_util:stop_process(riak_core_metadata_manager),
             application:stop(folsom),
             application:stop(sasl),
             [application:unset_env(riak_kv, K) ||
                 {K, _V} <- application:get_all_env(riak_kv)],
             [application:set_env(riak_kv, K, V) || {K, V} <- Env]
     end,
     [
      fun(_) ->
              {"bitcask list buckets",
               fun() ->
                       list_buckets_test_i(riak_kv_bitcask_backend)
               end
              }
      end,
      fun(_) ->
              {"eleveldb list buckets",
               fun() ->
                       list_buckets_test_i(riak_kv_eleveldb_backend)
               end
              }
      end,
      fun(_) ->
              {"memory list buckets",
               fun() ->
                       list_buckets_test_i(riak_kv_memory_backend),
                       ok
               end
              }
      end,
      fun(_) ->
              {"multi list buckets",
               fun() ->
                       list_buckets_test_i(riak_kv_multi_backend),
                       ok
               end
              }
      end
     ]
    }.

list_buckets_test_i(BackendMod) ->
    {S, B, _K} = backend_with_known_key(BackendMod),
    Caller = new_result_listener(buckets),
    handle_coverage(?KV_LISTBUCKETS_REQ{item_filter=none}, [],
                    {fsm, {456, {0, node()}}, Caller}, S),
    ?assertEqual({ok, [B]}, results_from_listener(Caller)),
    flush_msgs().

filter_keys_test() ->
    riak_core_ring_manager:setup_ets(test),
    clean_test_dirs(),
    riak_core_metadata_manager:start_link([{data_dir, "kv_vnode_test_meta"}]),
    {S, B, K} = backend_with_known_key(riak_kv_memory_backend),
    Caller1 = new_result_listener(keys),
    handle_coverage(?KV_LISTKEYS_REQ{bucket=B,
                                     item_filter=fun(_) -> true end}, [],
                    {fsm, {124, {0, node()}}, Caller1}, S),
    ?assertEqual({ok, [K]}, results_from_listener(Caller1)),

    Caller2 = new_result_listener(keys),
    handle_coverage(?KV_LISTKEYS_REQ{bucket=B,
                                     item_filter=fun(_) -> false end}, [],
                    {fsm, {125, {0, node()}}, Caller2}, S),
    ?assertEqual({ok, []}, results_from_listener(Caller2)),

    Caller3 = new_result_listener(keys),
    handle_coverage(?KV_LISTKEYS_REQ{bucket= <<"g">>,
                                     item_filter=fun(_) -> true end}, [],
                    {fsm, {126, {0, node()}}, Caller3}, S),
    ?assertEqual({ok, []}, results_from_listener(Caller3)),

    riak_core_ring_manager:cleanup_ets(test),
    riak_kv_test_util:stop_process(riak_core_metadata_manager),
    flush_msgs().

%% include bitcask.hrl for HEADER_SIZE macro
-include_lib("bitcask/include/bitcask.hrl").

%% Verify that a bad CRC on read will not crash the vnode, which when done in
%% preparation for a write prevents the write from going through.
bitcask_badcrc_test() ->
    riak_core_ring_manager:setup_ets(test),
    riak_core_metadata_manager:start_link([{data_dir, "kv_vnode_test_meta"}]),
    clean_test_dirs(),
    {S, B, K} = backend_with_known_key(riak_kv_bitcask_backend),
    DataDir = filename:join(bitcask_test_dir(), "0"),
    [DataFile] = filelib:wildcard(DataDir ++ "/*.data"),
    {ok, Fh} = file:open(DataFile, [read, write]),
    ok = file:pwrite(Fh, ?HEADER_SIZE, <<0>>),
    file:close(Fh),
    O = riak_object:new(B, K, <<"y">>),
    {noreply, _} = handle_command(?KV_PUT_REQ{bkey={B,K},
                                               object=O,
                                               req_id=123,
                                               start_time=riak_core_util:moment(),
                                               options=[]},
                                   {raw, 456, self()},
                                   S),
    riak_core_ring_manager:cleanup_ets(test),
    riak_kv_test_util:stop_process(riak_core_metadata_manager),
    flush_msgs().


new_result_listener(Type) ->
    case Type of
        buckets ->
            ResultFun = fun() -> result_listener_buckets([]) end;
        keys ->
            ResultFun = fun() -> result_listener_keys([]) end
    end,
    spawn(ResultFun).

result_listener_buckets(Acc) ->
    receive
        {'$gen_event', {_, done}} ->
            result_listener_done(Acc);
        {'$gen_event', {_, Results}} ->
            result_listener_buckets(Results ++ Acc)

    after 5000 ->
            result_listener_done({timeout, Acc})
    end.

result_listener_keys(Acc) ->
    receive
        {'$gen_event', {_, done}} ->
            result_listener_done(Acc);
        {'$gen_event', {_, {_Bucket, Results}}} ->
            result_listener_keys(Results ++ Acc);
        {'$gen_event', {_, {From, _Bucket, Results}}} ->
            riak_kv_vnode:ack_keys(From),
            result_listener_keys(Results ++ Acc)
    after 5000 ->
            result_listener_done({timeout, Acc})
    end.

result_listener_done(Result) ->
    receive
        {get_results, Pid} ->
            Pid ! {listener_results, Result}
    end.

results_from_listener(Listener) ->
    Listener ! {get_results, self()},
    receive
        {listener_results, Result} ->
            {ok, Result}
    after 5000 ->
            {error, listener_timeout}
    end.

flush_msgs() ->
    receive
        _Msg ->
            flush_msgs()
    after
        0 ->
            ok
    end.

-endif.<|MERGE_RESOLUTION|>--- conflicted
+++ resolved
@@ -897,7 +897,7 @@
                                                          forward=Fwd}) ->
     case Fwd of
         undefined ->
-            {Result, State2} = actual_put(Key, Obj, [], false, undefined, State),
+            {Result, State2} = actual_put(Key, Obj, Obj, [], false, undefined, State),
             Reply = case Result of
                         {dw, _Idx, _Obj, _ReqID} ->
                             Obj;
@@ -915,7 +915,7 @@
     end;
 
 handle_info({raw_forward_put, Key, Obj, From}, State) ->
-    {Result, State2} = actual_put(Key, Obj, [], false, undefined, State),
+    {Result, State2} = actual_put(Key, Obj, Obj, [], false, undefined, State),
     Reply = case Result of
                 {dw, _Idx, _Obj, _ReqID} ->
                     Obj;
@@ -937,7 +937,7 @@
     riak_kv_ensemble_backend:reply(From, Reply),
     {ok, State2};
 handle_info({raw_put, Key, Obj}, State) ->
-    {_, State2} = actual_put(Key, Obj, [], false, undefined, State),
+    {_, State2} = actual_put(Key, Obj, Obj, [], false, undefined, State),
     {ok, State2};
 
 handle_info(retry_create_hashtree, State=#state{hashtrees=undefined}) ->
@@ -1194,31 +1194,24 @@
 perform_put({true, Obj},
             State,
             #putargs{returnbody=RB,
-<<<<<<< HEAD
-                     bkey={Bucket, Key},
+                     bkey=BKey,
                      bprops=BProps,
                      reqid=ReqID,
                      index_specs=IndexSpecs}) ->
     {Obj2, Fake} = riak_kv_mutator:mutate_put(Obj, BProps),
-    case encode_and_put(Obj2, Mod, Bucket, Key, IndexSpecs, ModState) of
-=======
-                     bkey=BKey,
-                     reqid=ReqID,
-                     index_specs=IndexSpecs}) ->
-    {Reply, State2} = actual_put(BKey, Obj, IndexSpecs, RB, ReqID, State),
+    {Reply, State2} = actual_put(BKey, Obj2, Fake, IndexSpecs, RB, ReqID, State),
     {Reply, State2}.
 
-actual_put({Bucket, Key}, Obj, IndexSpecs, RB, ReqID, State=#state{idx=Idx,
-                                                                   mod=Mod,
-                                                                   modstate=ModState}) ->
+actual_put({Bucket, Key}, Obj, MaybeFake, IndexSpecs, RB, ReqID, State=#state{idx=Idx,
+                                                                              mod=Mod,
+                                                                              modstate=ModState}) ->
     case encode_and_put(Obj, Mod, Bucket, Key, IndexSpecs, ModState) of
->>>>>>> 015d4a15
         {{ok, UpdModState}, EncodedVal} ->
             update_hashtree(Bucket, Key, EncodedVal, State),
             ?INDEX(Obj, put, Idx),
             case RB of
                 true ->
-                    Reply = {dw, Idx, Fake, ReqID};
+                    Reply = {dw, Idx, MaybeFake, ReqID};
                 false ->
                     Reply = {dw, Idx, ReqID}
             end;
