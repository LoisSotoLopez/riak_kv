--- conflicted
+++ resolved
@@ -1401,13 +1401,8 @@
 
     %% if this is a composite index write we need to change the key to be
     %% the key we will actually write into leveldb
-<<<<<<< HEAD
-    NewK = maybe_rewrite_li_key(RObj, Key),
-    NPutArgs = PutArgs#putargs{bkey = {Bucket, NewK}},
-=======
     Key2 = maybe_rewrite_li_key(RObj, Key),
     PutArgs2 = PutArgs#putargs{bkey = {Bucket, Key2}},
->>>>>>> dbbfaf62
 
     %% Can we avoid reading the existing object? If this is not an
     %% index backend, and the bucket is set to last-write-wins, then
@@ -1427,15 +1422,9 @@
                     false ->
                         RObj
                 end,
-<<<<<<< HEAD
-            {{true, ObjToStore}, NPutArgs#putargs{is_index = false}, State};
-        false ->
-            prepare_put(State, NPutArgs, IndexBackend)
-=======
             {{true, ObjToStore}, PutArgs2#putargs{is_index = false}, State};
         false ->
             prepare_put(State, PutArgs2, IndexBackend)
->>>>>>> dbbfaf62
     end.
 prepare_put(State=#state{mod=Mod,
                          modstate=ModState,
