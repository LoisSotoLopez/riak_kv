--- conflicted
+++ resolved
@@ -385,13 +385,7 @@
 %% TODO: refactor, cleanup
 %% Start map/reduce job - results will be processed in handle_info
 process_message(#rpbmapredreq{request=MrReq, content_type=ContentType}=Req, 
-<<<<<<< HEAD
                 State) ->
-=======
-                #state{client=C} = State) ->
-    ResultTransformer = get_result_transformer(ContentType),
->>>>>>> 1de10589
-
     case decode_mapred_query(MrReq, ContentType) of
         {error, Reason} ->
             send_error("~p", [Reason], State);
@@ -429,11 +423,13 @@
          is_atom(element(3, Inputs))).
         
 
-legacy_mapreduce(Req, #state{client=C}=State, Inputs, Query, Timeout) ->
+legacy_mapreduce(#rpbmapredreq{content_type=ContentType}=Req,
+                 #state{client=C}=State, Inputs, Query, Timeout) ->
+    ResultTransformer = get_result_transformer(ContentType),
     case is_binary(Inputs) orelse is_key_filter(Inputs) of
         true ->
             case C:mapred_bucket_stream(Inputs, Query, 
-                                        self(), Timeout) of
+                                        self(), ResultTransformer, Timeout) of
                 {stop, Error} ->
                     send_error("~p", [Error], State);
 
@@ -443,12 +439,7 @@
         false ->
             case is_list(Inputs) of
                 true ->
-<<<<<<< HEAD
-                    case C:mapred_stream(Query, self(), Timeout) of
-=======
-                    case C:mapred_bucket_stream(Inputs, Query, 
-                                                self(), ResultTransformer, Timeout) of
->>>>>>> 1de10589
+                    case C:mapred_stream(Query, self(), ResultTransformer, Timeout) of
                         {stop, Error} ->
                             send_error("~p", [Error], State);
 
@@ -479,34 +470,8 @@
                                     %% set socket active again on completion of streaming.
                                     {pause, State#state{req = Req, req_ctx = ReqId}}
                             end;
-<<<<<<< HEAD
                         false -> 
                             {error, bad_mapred_inputs}
-=======
-                        false ->
-                            case is_tuple(Inputs) andalso size(Inputs)==4 andalso
-                                element(1, Inputs) == modfun andalso
-                                is_atom(element(2, Inputs)) andalso
-                                is_atom(element(3, Inputs)) of
-                                true ->
-                                    case C:mapred_stream(Query, self(), ResultTransformer, Timeout) of
-                                        {stop, Error} ->
-                                            send_error("~p", [Error], State);
-                
-                                        {ok, {ReqId, FSM}} ->
-                                            C:mapred_dynamic_inputs_stream(
-                                              FSM, Inputs, Timeout),
-                                            luke_flow:finish_inputs(FSM),
-                                            %% Pause incoming packets - map/reduce results
-                                            %% will be processed by handle_info, it will 
-                                            %% set socket active again on completion of streaming.
-                                            {pause, State#state{req = Req, req_ctx = ReqId}}
-                                    end;
-                                false -> 
-                                    {error, bad_mapred_inputs}
-                            end
-                        end
->>>>>>> 1de10589
                     end
             end
     end.
