--- conflicted
+++ resolved
@@ -68,7 +68,6 @@
 
 -record(state, {from :: {raw, req_id(), pid()},
                 options=[] :: options(),
-<<<<<<< HEAD
                 n :: pos_integer() | undefined,
                 preflist2 :: riak_core_apl:preflist_ann() |undefined,
                 req_id :: non_neg_integer() | undefined,
@@ -76,18 +75,8 @@
                 get_core :: riak_kv_get_core:getcore() | undefined,
                 timeout = infinity :: infinity | pos_integer(),
                 tref :: reference() | undefined,
-                bkey :: {riak_object:bucket(), riak_object:key()},
-=======
-                n :: pos_integer(),
-                preflist2 :: riak_core_apl:preflist_ann(),
-                req_id :: non_neg_integer(),
-                starttime :: pos_integer(),
-                get_core :: riak_kv_get_core:getcore(),
-                timeout :: infinity | pos_integer(),
-                tref    :: reference(),
                 bkey :: {riak_object:bucket(), riak_object:key()}|
                         {queue_name, riak_kv_replrtq_src:queue_name()},
->>>>>>> 7fd5297e
                 bucket_props,
                 startnow :: {non_neg_integer(), non_neg_integer(), non_neg_integer()},
                 get_usecs :: non_neg_integer() | undefined,
@@ -301,19 +290,17 @@
                         riak_core_apl:get_apl_ann(DocIdx, N, UpNodes)
                 end,
             RequestType = get_default_support_request_type(?DEFAULT_RT),
-<<<<<<< HEAD
-            new_state_timeout(validate, StateData#state{
-=======
             
-            new_state_timeout(validate, StateData#state{starttime=riak_core_util:moment(),
->>>>>>> 7fd5297e
-                                                n = N,
-                                                bucket_props=Props,
-                                                preflist2 = Preflist2,
-                                                tracked_bucket = StatTracked,
-                                                crdt_op = CrdtOp,
-                                                request_type=RequestType,
-                                                force_aae = ForceAAE})
+            new_state_timeout(validate,
+                                StateData#state{
+                                            starttime=riak_core_util:moment(),
+                                            n = N,
+                                            bucket_props=Props,
+                                            preflist2 = Preflist2,
+                                            tracked_bucket = StatTracked,
+                                            crdt_op = CrdtOp,
+                                            request_type=RequestType,
+                                            force_aae = ForceAAE})
     end.
 
 %% @private
