--- conflicted
+++ resolved
@@ -59,7 +59,6 @@
   {datatype, directory}
 ]}.
 
-<<<<<<< HEAD
 %% @doc A path under which the reader overload queue will be stored.
 {mapping, "reader_dataroot", "riak_kv.reader_dataroot", [
   {default, "$(platform_data_dir)/kv_reader"},
@@ -67,9 +66,7 @@
 ]}.
 
 %% @doc A path under which the repl real-time overload queue will be stored.
-=======
 %% @doc A path under which the reaper overload queue will be stored.
->>>>>>> 3d2d4e23
 {mapping, "replrtq_dataroot", "riak_kv.replrtq_dataroot", [
   {default, "$(platform_data_dir)/kv_replrtqsrc"},
   {datatype, directory}
